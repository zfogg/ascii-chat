/**
 * @file mixer.c
 * @ingroup audio
 * @brief 🎚️ Real-time audio mixer with ducking, gain control, and multi-stream blending
 */

#include "audio/audio.h"
#include "audio/mixer.h"
#include "common.h"
#include "asciichat_errno.h" // For asciichat_errno system
#include "util/time.h"       // For timing instrumentation
#include <math.h>
#include <string.h>
#include <stdint.h>

#if defined(_MSC_VER) && !defined(__clang__)
#include <intrin.h>
#endif

// Portable bit manipulation: Count trailing zeros (find first set bit)
static inline int find_first_set_bit(uint64_t mask) {
#if defined(__GNUC__) || defined(__clang__)
  // GCC/Clang builtin (fast hardware instruction)
  return __builtin_ctzll(mask);
#elif defined(_MSC_VER) && defined(_M_X64)
  // Microsoft Visual C++ x64 intrinsic
  unsigned long index;
  _BitScanForward64(&index, mask);
  return (int)index;
#else
  // Portable fallback using De Bruijn multiplication (production-tested)
  // This is O(1) with ~4-5 CPU cycles - very fast and reliable
  static const int debruijn_table[64] = {0,  1,  2,  53, 3,  7,  54, 27, 4,  38, 41, 8,  34, 55, 48, 28,
                                         62, 5,  39, 46, 44, 42, 22, 9,  24, 35, 59, 56, 49, 18, 29, 11,
                                         63, 52, 6,  26, 37, 40, 33, 47, 61, 45, 43, 21, 23, 58, 17, 10,
                                         51, 25, 36, 32, 60, 20, 57, 16, 50, 31, 19, 15, 30, 14, 13, 12};

  if (mask == 0)
    return 64; // No bits set

  // De Bruijn sequence method: isolate rightmost bit and hash
  return debruijn_table[((mask & -mask) * 0x022fdd63cc95386dULL) >> 58];
#endif
}

#ifndef M_PI
#define M_PI 3.14159265358979323846
#endif

// Utility functions
float db_to_linear(float db) {
  return powf(10.0f, db / 20.0f);
}

float linear_to_db(float linear) {
  return 20.0f * log10f(fmaxf(linear, 1e-12f));
}

float clamp_float(float value, float min, float max) {
  if (value < min) {
    return min;
  }
  if (value > max) {
    return max;
  }
  return value;
}

// Compressor implementation
void compressor_init(compressor_t *comp, float sample_rate) {
  comp->sample_rate = sample_rate;
  comp->envelope = 0.0f;
  comp->gain_lin = 1.0f;

  // Set default parameters
  compressor_set_params(comp, -10.0f, 4.0f, 10.0f, 100.0f, 3.0f);
}

void compressor_set_params(compressor_t *comp, float threshold_dB, float ratio, float attack_ms, float release_ms,
                           float makeup_dB) {
  comp->threshold_dB = threshold_dB;
  comp->ratio = ratio;
  comp->attack_ms = attack_ms;
  comp->release_ms = release_ms;
  comp->makeup_dB = makeup_dB;
  comp->knee_dB = 2.0f; // Fixed soft knee

  // Calculate time constants
  float attack_tau = attack_ms / 1000.0f;
  float release_tau = release_ms / 1000.0f;
  comp->attack_coeff = expf(-1.0f / (attack_tau * comp->sample_rate + 1e-12f));
  comp->release_coeff = expf(-1.0f / (release_tau * comp->sample_rate + 1e-12f));
}

static float compressor_gain_reduction_db(const compressor_t *comp, float level_dB) {
  float over = level_dB - comp->threshold_dB;
  float knee = comp->knee_dB;

  if (knee > 0.0f) {
    if (over <= -knee * 0.5f)
      return 0.0f;
    if (over >= knee * 0.5f)
      return (1.0f / comp->ratio - 1.0f) * over;
    float x = over + knee * 0.5f;
    return (1.0f / comp->ratio - 1.0f) * (x * x) / (2.0f * knee);
  }
  if (over <= 0.0f) {
    return 0.0f;
  }
  return (1.0f / comp->ratio - 1.0f) * over;
}

float compressor_process_sample(compressor_t *comp, float sidechain) {
  float x = fabsf(sidechain);

  // Update envelope with attack/release
  if (x > comp->envelope)
    comp->envelope = comp->attack_coeff * comp->envelope + (1.0f - comp->attack_coeff) * x;
  else
    comp->envelope = comp->release_coeff * comp->envelope + (1.0f - comp->release_coeff) * x;

  // Calculate gain reduction
  float level_dB = linear_to_db(comp->envelope);
  float gr_dB = compressor_gain_reduction_db(comp, level_dB);
  float target_lin = db_to_linear(gr_dB + comp->makeup_dB);

  // Smooth gain changes
  if (target_lin < comp->gain_lin)
    comp->gain_lin = comp->attack_coeff * comp->gain_lin + (1.0f - comp->attack_coeff) * target_lin;
  else
    comp->gain_lin = comp->release_coeff * comp->gain_lin + (1.0f - comp->release_coeff) * target_lin;

  return comp->gain_lin;
}

// Ducking implementation
asciichat_error_t ducking_init(ducking_t *duck, int num_sources, float sample_rate) {
  if (!duck) {
    return SET_ERRNO(ERROR_INVALID_PARAM, "ducking_init: duck is NULL");
  }

  // Set default parameters
  duck->threshold_dB = -40.0f;
  duck->leader_margin_dB = 3.0f;
  duck->atten_dB = -12.0f;
  duck->attack_ms = 5.0f;
  duck->release_ms = 100.0f;
  duck->envelope = NULL;
  duck->gain = NULL;

  // Calculate time constants
  float attack_tau = duck->attack_ms / 1000.0f;
  float release_tau = duck->release_ms / 1000.0f;
  duck->attack_coeff = expf(-1.0f / (attack_tau * sample_rate + 1e-12f));
  duck->release_coeff = expf(-1.0f / (release_tau * sample_rate + 1e-12f));

  // Allocate arrays
  duck->envelope = SAFE_MALLOC((size_t)num_sources * sizeof(float), float *);
  if (!duck->envelope) {
    return SET_ERRNO(ERROR_MEMORY, "Failed to allocate ducking envelope array");
  }

  duck->gain = SAFE_MALLOC((size_t)num_sources * sizeof(float), float *);
  if (!duck->gain) {
    SAFE_FREE(duck->envelope);
    duck->envelope = NULL;
    return SET_ERRNO(ERROR_MEMORY, "Failed to allocate ducking gain array");
  }

  // Initialize
  SAFE_MEMSET(duck->envelope, (size_t)num_sources * sizeof(float), 0, (size_t)num_sources * sizeof(float));
  for (int i = 0; i < num_sources; i++) {
    duck->gain[i] = 1.0f;
  }

  return ASCIICHAT_OK;
}

void ducking_free(ducking_t *duck) {
  if (duck->envelope) {
    SAFE_FREE(duck->envelope);
  }
  if (duck->gain) {
    SAFE_FREE(duck->gain);
  }
}

void ducking_set_params(ducking_t *duck, float threshold_dB, float leader_margin_dB, float atten_dB, float attack_ms,
                        float release_ms) {
  duck->threshold_dB = threshold_dB;
  duck->leader_margin_dB = leader_margin_dB;
  duck->atten_dB = atten_dB;
  duck->attack_ms = attack_ms;
  duck->release_ms = release_ms;
}

void ducking_process_frame(ducking_t *duck, float *envelopes, float *gains, int num_sources) {
  // Find the loudest source
  float max_dB = -120.0f;
  float env_dB[MIXER_MAX_SOURCES];

  for (int i = 0; i < num_sources; i++) {
    env_dB[i] = linear_to_db(envelopes[i]);
    if (env_dB[i] > max_dB)
      max_dB = env_dB[i];
  }

  // Calculate ducking gain for each source
  float leader_cut = db_to_linear(duck->atten_dB);

  for (int i = 0; i < num_sources; i++) {
    bool is_speaking = env_dB[i] > duck->threshold_dB;
    bool is_leader = is_speaking && (env_dB[i] >= max_dB - duck->leader_margin_dB);

    float target;
    if (is_speaking && !is_leader) {
      target = leader_cut;
    } else {
      target = 1.0f;
    }

    // Smooth gain transitions
    if (target < gains[i])
      gains[i] = duck->attack_coeff * gains[i] + (1.0f - duck->attack_coeff) * target;
    else
      gains[i] = duck->release_coeff * gains[i] + (1.0f - duck->release_coeff) * target;
  }
}

// Mixer implementation
mixer_t *mixer_create(int max_sources, int sample_rate) {
  // Validate parameters
  if (max_sources <= 0 || max_sources > MIXER_MAX_SOURCES) {
    SET_ERRNO(ERROR_INVALID_PARAM, "Invalid max_sources: %d (must be 1-%d)", max_sources, MIXER_MAX_SOURCES);
    return NULL;
  }

  if (sample_rate <= 0 || sample_rate > 192000) {
    SET_ERRNO(ERROR_INVALID_PARAM, "Invalid sample_rate: %d (must be 1-192000)", sample_rate);
    return NULL;
  }

  mixer_t *mixer;
  mixer = SAFE_MALLOC(sizeof(mixer_t), mixer_t *);
  if (!mixer) {
    SET_ERRNO(ERROR_MEMORY, "Failed to allocate mixer structure");
    return NULL;
  }

  mixer->num_sources = 0;
  mixer->max_sources = max_sources;
  mixer->sample_rate = sample_rate;

  // Allocate source management arrays
  mixer->source_buffers = SAFE_MALLOC((size_t)max_sources * sizeof(audio_ring_buffer_t *), audio_ring_buffer_t **);
  if (!mixer->source_buffers) {
    SAFE_FREE(mixer);
    return NULL;
  }

  mixer->source_ids = SAFE_MALLOC((size_t)max_sources * sizeof(uint32_t), uint32_t *);
  if (!mixer->source_ids) {
    SAFE_FREE(mixer->source_buffers);
    SAFE_FREE(mixer);
    return NULL;
  }

  mixer->source_active = SAFE_MALLOC((size_t)max_sources * sizeof(bool), bool *);
  if (!mixer->source_active) {
    SAFE_FREE(mixer->source_buffers);
    SAFE_FREE(mixer->source_ids);
    SAFE_FREE(mixer);
    return NULL;
  }

  // Initialize arrays
  SAFE_MEMSET((void *)mixer->source_buffers, (size_t)max_sources * sizeof(audio_ring_buffer_t *), 0,
              (size_t)max_sources * sizeof(audio_ring_buffer_t *));
  SAFE_MEMSET(mixer->source_ids, (size_t)max_sources * sizeof(uint32_t), 0, (size_t)max_sources * sizeof(uint32_t));
  SAFE_MEMSET(mixer->source_active, (size_t)max_sources * sizeof(bool), 0, (size_t)max_sources * sizeof(bool));

  // OPTIMIZATION 1: Initialize bitset optimization structures
  mixer->active_sources_mask = 0ULL; // No sources active initially
  SAFE_MEMSET(mixer->source_id_to_index, sizeof(mixer->source_id_to_index), 0xFF,
              sizeof(mixer->source_id_to_index)); // 0xFF = invalid index

  // Allocate mix buffer BEFORE rwlock_init so cleanup path is correct
  mixer->mix_buffer = SAFE_MALLOC(MIXER_FRAME_SIZE * sizeof(float), float *);
  if (!mixer->mix_buffer) {
    SET_ERRNO(ERROR_MEMORY, "Failed to allocate mix buffer");
    SAFE_FREE(mixer->source_buffers);
    SAFE_FREE(mixer->source_ids);
    SAFE_FREE(mixer->source_active);
    SAFE_FREE(mixer);
    return NULL;
  }

  // OPTIMIZATION 2: Initialize reader-writer lock
  if (rwlock_init(&mixer->source_lock) != 0) {
    SET_ERRNO(ERROR_THREAD, "Failed to initialize mixer source lock");
    SAFE_FREE(mixer->source_buffers);
    SAFE_FREE(mixer->source_ids);
    SAFE_FREE(mixer->source_active);
    SAFE_FREE(mixer->mix_buffer);
    SAFE_FREE(mixer);
    return NULL;
  }

  // Set crowd scaling parameters
  mixer->crowd_alpha = 0.5f; // Square root scaling
  mixer->base_gain = 1.0f;   // Unity gain - prevents clipping (soft_clip handles peaks)

  // Initialize processing
  if (ducking_init(&mixer->ducking, max_sources, (float)sample_rate) != ASCIICHAT_OK) {
    rwlock_destroy(&mixer->source_lock);
    SAFE_FREE(mixer->source_buffers);
    SAFE_FREE(mixer->source_ids);
    SAFE_FREE(mixer->source_active);
    SAFE_FREE(mixer);
    return NULL;
  }
  compressor_init(&mixer->compressor, (float)sample_rate);

<<<<<<< HEAD
  // Allocate mix buffer
  mixer->mix_buffer = SAFE_MALLOC(MIXER_FRAME_SIZE * sizeof(float), float *);
  if (!mixer->mix_buffer) {
    SET_ERRNO(ERROR_MEMORY, "Failed to allocate mix buffer");
    ducking_free(&mixer->ducking);
    rwlock_destroy(&mixer->source_lock);
    SAFE_FREE(mixer->source_buffers);
    SAFE_FREE(mixer->source_ids);
    SAFE_FREE(mixer->source_active);
    SAFE_FREE(mixer);
    return NULL;
  }

=======
>>>>>>> a829980f
  log_info("Audio mixer created: max_sources=%d, sample_rate=%d", max_sources, sample_rate);

  return mixer;
}

void mixer_destroy(mixer_t *mixer) {
  if (!mixer)
    return;

  // OPTIMIZATION 2: Destroy reader-writer lock
  rwlock_destroy(&mixer->source_lock);

  ducking_free(&mixer->ducking);

  SAFE_FREE(mixer->source_buffers);
  SAFE_FREE(mixer->source_ids);
  SAFE_FREE(mixer->source_active);
  SAFE_FREE(mixer->mix_buffer);
  SAFE_FREE(mixer);
  log_info("Audio mixer destroyed");
}

int mixer_add_source(mixer_t *mixer, uint32_t client_id, audio_ring_buffer_t *buffer) {
  if (!mixer || !buffer)
    return -1;

  // OPTIMIZATION 2: Acquire write lock for source modification
  rwlock_wrlock(&mixer->source_lock);

  // Find an empty slot
  int slot = -1;
  for (int i = 0; i < mixer->max_sources; i++) {
    if (mixer->source_ids[i] == 0) {
      slot = i;
      break;
    }
  }

  if (slot == -1) {
    rwlock_wrunlock(&mixer->source_lock);
    log_warn("Mixer: No available slots for client %u", client_id);
    return -1;
  }

  mixer->source_buffers[slot] = buffer;
  mixer->source_ids[slot] = client_id;
  mixer->source_active[slot] = true;
  mixer->num_sources++;

  // OPTIMIZATION 1: Update bitset optimization structures
  mixer->active_sources_mask |= (1ULL << slot);                // Set bit for this slot
  mixer->source_id_to_index[client_id & 0xFF] = (uint8_t)slot; // Hash table: client_id → slot

  rwlock_wrunlock(&mixer->source_lock);

  log_info("Mixer: Added source for client %u at slot %d", client_id, slot);
  return slot;
}

void mixer_remove_source(mixer_t *mixer, uint32_t client_id) {
  if (!mixer)
    return;

  // OPTIMIZATION 2: Acquire write lock for source modification
  rwlock_wrlock(&mixer->source_lock);

  for (int i = 0; i < mixer->max_sources; i++) {
    if (mixer->source_ids[i] == client_id) {
      mixer->source_buffers[i] = NULL;
      mixer->source_ids[i] = 0;
      mixer->source_active[i] = false;
      mixer->num_sources--;

      // OPTIMIZATION 1: Update bitset optimization structures
      mixer->active_sources_mask &= ~(1ULL << i);         // Clear bit for this slot
      mixer->source_id_to_index[client_id & 0xFF] = 0xFF; // Mark as invalid in hash table

      // Reset ducking state for this source
      mixer->ducking.envelope[i] = 0.0f;
      mixer->ducking.gain[i] = 1.0f;

      rwlock_wrunlock(&mixer->source_lock);

      log_info("Mixer: Removed source for client %u from slot %d", client_id, i);
      return;
    }
  }

  rwlock_wrunlock(&mixer->source_lock);
}

void mixer_set_source_active(mixer_t *mixer, uint32_t client_id, bool active) {
  if (!mixer)
    return;

  // OPTIMIZATION 2: Acquire write lock for source modification
  rwlock_wrlock(&mixer->source_lock);

  for (int i = 0; i < mixer->max_sources; i++) {
    if (mixer->source_ids[i] == client_id) {
      mixer->source_active[i] = active;

      // OPTIMIZATION 1: Update bitset for active state change
      if (active) {
        mixer->active_sources_mask |= (1ULL << i); // Set bit
      } else {
        mixer->active_sources_mask &= ~(1ULL << i); // Clear bit
      }

      rwlock_wrunlock(&mixer->source_lock);
      log_debug("Mixer: Set source %u active=%d", client_id, active);
      return;
    }
  }

  rwlock_wrunlock(&mixer->source_lock);
}

int mixer_process(mixer_t *mixer, float *output, int num_samples) {
  if (!mixer || !output || num_samples <= 0)
    return -1;

  // THREAD SAFETY: Acquire read lock to protect against concurrent source add/remove
  // This prevents race conditions where source_buffers[i] could be set to NULL while we read it
  rwlock_rdlock(&mixer->source_lock);

  // Clear output buffer
  SAFE_MEMSET(output, num_samples * sizeof(float), 0, num_samples * sizeof(float));

  // Count active sources
  int active_count = 0;
  for (int i = 0; i < mixer->max_sources; i++) {
    if (mixer->source_ids[i] != 0 && mixer->source_active[i] && mixer->source_buffers[i]) {
      active_count++;
    }
  }

  if (active_count == 0) {
    // No active sources, output silence
    return 0;
  }

  // Process in frames for efficiency
  for (int frame_start = 0; frame_start < num_samples; frame_start += MIXER_FRAME_SIZE) {
    int frame_size = (frame_start + MIXER_FRAME_SIZE > num_samples) ? (num_samples - frame_start) : MIXER_FRAME_SIZE;

    // Clear mix buffer
    SAFE_MEMSET(mixer->mix_buffer, frame_size * sizeof(float), 0, frame_size * sizeof(float));

    // Temporary buffers for source audio
    float source_samples[MIXER_MAX_SOURCES][MIXER_FRAME_SIZE];
    int source_count = 0;
    int source_map[MIXER_MAX_SOURCES]; // Maps source index to slot

    // Read from each active source
    for (int i = 0; i < mixer->max_sources; i++) {
      if (mixer->source_ids[i] != 0 && mixer->source_active[i] && mixer->source_buffers[i]) {
        // Read samples from this source's ring buffer
        size_t samples_read_size =
            audio_ring_buffer_read(mixer->source_buffers[i], source_samples[source_count], frame_size);
        int samples_read = (int)samples_read_size;

        // Accept partial frames - pad with silence if needed
        // This prevents audio dropouts when ring buffers are temporarily under-filled
        if (samples_read > 0) {
          // Pad remaining samples with silence if we got a partial frame
          if (samples_read < frame_size) {
            SAFE_MEMSET(&source_samples[source_count][samples_read], (frame_size - samples_read) * sizeof(float), 0,
                        (frame_size - samples_read) * sizeof(float));
          }

          source_map[source_count] = i;
          source_count++;

          if (source_count >= MIXER_MAX_SOURCES)
            break;
        }
      }
    }

    // OPTIMIZATION: Batch envelope calculation per-frame instead of per-sample
    // Calculate peak amplitude for each source over the entire frame
    int speaking_count = 0;

    for (int i = 0; i < source_count; i++) {
      int slot = source_map[i];
      float peak = 0.0f;

      // Find peak amplitude in frame (much faster than per-sample envelope)
      for (int s = 0; s < frame_size; s++) {
        float abs_sample = fabsf(source_samples[i][s]);
        if (abs_sample > peak)
          peak = abs_sample;
      }

      // Update envelope using frame peak (one update per frame instead of per-sample)
      if (peak > mixer->ducking.envelope[slot]) {
        mixer->ducking.envelope[slot] =
            mixer->ducking.attack_coeff * mixer->ducking.envelope[slot] + (1.0f - mixer->ducking.attack_coeff) * peak;
      } else {
        mixer->ducking.envelope[slot] =
            mixer->ducking.release_coeff * mixer->ducking.envelope[slot] + (1.0f - mixer->ducking.release_coeff) * peak;
      }

      // Count speaking sources
      if (mixer->ducking.envelope[slot] > db_to_linear(-60.0f))
        speaking_count++;
    }

    // Apply ducking ONCE per frame (not per-sample)
    ducking_process_frame(&mixer->ducking, mixer->ducking.envelope, mixer->ducking.gain, mixer->max_sources);

    // Calculate crowd scaling ONCE per frame
    float crowd_gain = (speaking_count > 0) ? (1.0f / powf((float)speaking_count, mixer->crowd_alpha)) : 1.0f;
    float pre_bus = mixer->base_gain * crowd_gain;

    // Pre-calculate combined gains for each source (ducking * pre_bus)
    float combined_gains[MIXER_MAX_SOURCES];
    for (int i = 0; i < source_count; i++) {
      int slot = source_map[i];
      combined_gains[i] = mixer->ducking.gain[slot] * pre_bus;
    }

    // Fast mixing loop - simple multiply-add with pre-calculated gains
    for (int s = 0; s < frame_size; s++) {
      float mix = 0.0f;
      for (int i = 0; i < source_count; i++) {
        mix += source_samples[i][s] * combined_gains[i];
      }

      // Apply bus compression (still per-sample for smooth dynamics)
      float comp_gain = compressor_process_sample(&mixer->compressor, mix);
      mix *= comp_gain;

      // Soft clip to prevent harsh digital clipping artifacts (threshold 0.8)
      output[frame_start + s] = soft_clip(mix, 0.8f);
    }
  }

  rwlock_rdunlock(&mixer->source_lock);
  return num_samples;
}

int mixer_process_excluding_source(mixer_t *mixer, float *output, int num_samples, uint32_t exclude_client_id) {
  if (!mixer || !output || num_samples <= 0)
    return -1;

  START_TIMER("mixer_total");

  // THREAD SAFETY: Acquire read lock to protect against concurrent source add/remove
  // This prevents race conditions where source_buffers[i] could be set to NULL while we read it
  rwlock_rdlock(&mixer->source_lock);

  // Clear output buffer
  SAFE_MEMSET(output, num_samples * sizeof(float), 0, num_samples * sizeof(float));

  // OPTIMIZATION 1: O(1) exclusion using bitset and hash table
  uint8_t exclude_index = mixer->source_id_to_index[exclude_client_id & 0xFF];
  uint64_t active_mask = mixer->active_sources_mask;

  // BUGFIX: Validate exclude_index before using in bitshift
  // - exclude_index == 0xFF means "not found" (sentinel value from initialization)
  // - exclude_index >= MIXER_MAX_SOURCES would cause undefined behavior in bitshift
  // - Also verify hash table lookup actually matched the client_id (collision detection)
  if (exclude_index < MIXER_MAX_SOURCES && exclude_index != 0xFF &&
      mixer->source_ids[exclude_index] == exclude_client_id) {
    active_mask &= ~(1ULL << exclude_index);
  }

  // Fast check: any sources to process?
  if (active_mask == 0) {
    rwlock_rdunlock(&mixer->source_lock);
    STOP_TIMER("mixer_total");
    return 0; // No active sources (excluding the specified client), output silence
  }

  // Process in frames for efficiency
  for (int frame_start = 0; frame_start < num_samples; frame_start += MIXER_FRAME_SIZE) {
    int frame_size = (frame_start + MIXER_FRAME_SIZE > num_samples) ? (num_samples - frame_start) : MIXER_FRAME_SIZE;

    // Clear mix buffer
    SAFE_MEMSET(mixer->mix_buffer, frame_size * sizeof(float), 0, frame_size * sizeof(float));

    // Temporary buffers for source audio
    float source_samples[MIXER_MAX_SOURCES][MIXER_FRAME_SIZE];
    int source_count = 0;
    int source_map[MIXER_MAX_SOURCES]; // Maps source index to slot

    START_TIMER("mixer_read_sources");
    // OPTIMIZATION 1: Iterate only over active sources using bitset
    uint64_t current_mask = active_mask;
    while (current_mask && source_count < MIXER_MAX_SOURCES) {
      int i = find_first_set_bit(current_mask); // Portable: find first set bit
      current_mask &= current_mask - 1;         // Clear lowest set bit

      // Verify source is valid (defensive programming)
      if (i < mixer->max_sources && mixer->source_ids[i] != 0 && mixer->source_buffers[i]) {
        // Read samples from this source's ring buffer
        size_t samples_read_size =
            audio_ring_buffer_read(mixer->source_buffers[i], source_samples[source_count], frame_size);
        int samples_read = (int)samples_read_size;

        // DEBUG: Log what we read from ring buffer
        if (samples_read > 0) {
          float peak = 0.0f, rms = 0.0f;
          for (int s = 0; s < samples_read && s < 10; s++) {
            float abs_val = fabsf(source_samples[source_count][s]);
            if (abs_val > peak)
              peak = abs_val;
            rms += source_samples[source_count][s] * source_samples[source_count][s];
          }
          rms = sqrtf(rms / (samples_read > 10 ? 10 : samples_read));
          log_debug_every(1000000, "Mixer: Source %u read %d samples - Peak=%.6f, RMS=%.6f, First3=[%.6f,%.6f,%.6f]",
                          mixer->source_ids[i], samples_read, peak, rms,
                          samples_read > 0 ? source_samples[source_count][0] : 0.0f,
                          samples_read > 1 ? source_samples[source_count][1] : 0.0f,
                          samples_read > 2 ? source_samples[source_count][2] : 0.0f);
        }

        // Accept partial frames - pad with silence if needed
        // This prevents audio dropouts when ring buffers are temporarily under-filled
        if (samples_read > 0) {
          // Pad remaining samples with silence if we got a partial frame
          if (samples_read < frame_size) {
            SAFE_MEMSET(&source_samples[source_count][samples_read], (frame_size - samples_read) * sizeof(float), 0,
                        (frame_size - samples_read) * sizeof(float));
          }

          source_map[source_count] = i;
          source_count++;
        }
      }
    }
    STOP_TIMER("mixer_read_sources");

    START_TIMER("mixer_per_sample_loop");

    // OPTIMIZATION: Batch envelope calculation per-frame instead of per-sample
    // Calculate peak amplitude for each source over the entire frame
    int speaking_count = 0;

    for (int i = 0; i < source_count; i++) {
      int slot = source_map[i];
      float peak = 0.0f;

      // Find peak amplitude in frame (much faster than per-sample envelope)
      for (int s = 0; s < frame_size; s++) {
        float abs_sample = fabsf(source_samples[i][s]);
        if (abs_sample > peak)
          peak = abs_sample;
      }

      // Update envelope using frame peak (one update per frame instead of per-sample)
      if (peak > mixer->ducking.envelope[slot]) {
        mixer->ducking.envelope[slot] =
            mixer->ducking.attack_coeff * mixer->ducking.envelope[slot] + (1.0f - mixer->ducking.attack_coeff) * peak;
      } else {
        mixer->ducking.envelope[slot] =
            mixer->ducking.release_coeff * mixer->ducking.envelope[slot] + (1.0f - mixer->ducking.release_coeff) * peak;
      }

      // Count speaking sources
      if (mixer->ducking.envelope[slot] > db_to_linear(-60.0f))
        speaking_count++;
    }

    // Apply ducking ONCE per frame (not per-sample)
    ducking_process_frame(&mixer->ducking, mixer->ducking.envelope, mixer->ducking.gain, mixer->max_sources);

    // Calculate crowd scaling ONCE per frame
    float crowd_gain = (speaking_count > 0) ? (1.0f / powf((float)speaking_count, mixer->crowd_alpha)) : 1.0f;
    float pre_bus = mixer->base_gain * crowd_gain;

    // Pre-calculate combined gains for each source (ducking * pre_bus)
    float combined_gains[MIXER_MAX_SOURCES];
    for (int i = 0; i < source_count; i++) {
      int slot = source_map[i];
      combined_gains[i] = mixer->ducking.gain[slot] * pre_bus;
    }

    // Fast mixing loop - simple multiply-add with pre-calculated gains
    float output_peak = 0.0f, output_rms = 0.0f;
    for (int s = 0; s < frame_size; s++) {
      float mix = 0.0f;
      for (int i = 0; i < source_count; i++) {
        mix += source_samples[i][s] * combined_gains[i];
      }

      // Apply bus compression (still per-sample for smooth dynamics)
      float comp_gain = compressor_process_sample(&mixer->compressor, mix);
      mix *= comp_gain;

      // Soft clip to prevent harsh digital clipping artifacts (threshold 0.8)
      float clipped = soft_clip(mix, 0.8f);
      output[frame_start + s] = clipped;

      // DEBUG: Track output stats
      float abs_val = fabsf(clipped);
      if (abs_val > output_peak)
        output_peak = abs_val;
      output_rms += clipped * clipped;
    }
    output_rms = sqrtf(output_rms / frame_size);

    log_debug_every(1000000, "Mixer output frame (size=%d): Peak=%.6f, RMS=%.6f, sources=%d, speaking=%d", frame_size,
                    output_peak, output_rms, source_count, speaking_count);

    STOP_TIMER("mixer_per_sample_loop");
  }

  rwlock_rdunlock(&mixer->source_lock);

  double total_ns = STOP_TIMER("mixer_total");
  if (total_ns > 2000000) { // > 2ms
    char duration_str[32];
    format_duration_ns(total_ns, duration_str, sizeof(duration_str));
    log_warn("Slow mixer: total=%s, num_samples=%d", duration_str, num_samples);
  }

  return num_samples;
}

/* ============================================================================
 * Noise Gate Implementation
 * ============================================================================
 */

void noise_gate_init(noise_gate_t *gate, float sample_rate) {
  if (!gate)
    return;

  gate->sample_rate = sample_rate;
  gate->envelope = 0.0f;
  gate->gate_open = false;

  // Default parameters
  noise_gate_set_params(gate, 0.01f, 2.0f, 50.0f, 0.9f);
}

void noise_gate_set_params(noise_gate_t *gate, float threshold, float attack_ms, float release_ms, float hysteresis) {
  if (!gate)
    return;

  gate->threshold = threshold;
  gate->attack_ms = attack_ms;
  gate->release_ms = release_ms;
  gate->hysteresis = hysteresis;

  // Calculate coefficients for envelope follower
  // Using exponential moving average: coeff = 1 - exp(-1 / (time_ms * sample_rate / 1000))
  gate->attack_coeff = 1.0f - expf(-1.0f / (attack_ms * gate->sample_rate / 1000.0f));
  gate->release_coeff = 1.0f - expf(-1.0f / (release_ms * gate->sample_rate / 1000.0f));
}

float noise_gate_process_sample(noise_gate_t *gate, float input, float peak_amplitude) {
  if (!gate)
    return input;

  // Determine target state with hysteresis
  float target;
  if (gate->gate_open) {
    // Gate is open - use lower threshold (hysteresis) to close
    target = (peak_amplitude > gate->threshold * gate->hysteresis) ? 1.0f : 0.0f;
  } else {
    // Gate is closed - use normal threshold to open
    target = (peak_amplitude > gate->threshold) ? 1.0f : 0.0f;
  }

  // Update gate state
  gate->gate_open = (target > 0.5f);

  // Update envelope with appropriate coefficient
  float coeff = (target > gate->envelope) ? gate->attack_coeff : gate->release_coeff;
  gate->envelope += coeff * (target - gate->envelope);

  // Apply gate
  return input * gate->envelope;
}

void noise_gate_process_buffer(noise_gate_t *gate, float *buffer, int num_samples) {
  if (!gate || !buffer || num_samples <= 0)
    return;

  // First pass: find peak amplitude
  float peak = 0.0f;
  for (int i = 0; i < num_samples; i++) {
    float abs_sample = fabsf(buffer[i]);
    if (abs_sample > peak) {
      peak = abs_sample;
    }
  }

  // Second pass: apply gate
  for (int i = 0; i < num_samples; i++) {
    buffer[i] = noise_gate_process_sample(gate, buffer[i], peak);
  }
}

bool noise_gate_is_open(const noise_gate_t *gate) {
  return gate ? gate->gate_open : false;
}

/* ============================================================================
 * High-Pass Filter Implementation
 * ============================================================================
 */

void highpass_filter_init(highpass_filter_t *filter, float cutoff_hz, float sample_rate) {
  if (!filter)
    return;

  filter->cutoff_hz = cutoff_hz;
  filter->sample_rate = sample_rate;

  // Calculate filter coefficient
  // alpha = 1 / (1 + 2*pi*fc/fs)
  filter->alpha = 1.0f / (1.0f + 2.0f * M_PI * cutoff_hz / sample_rate);

  highpass_filter_reset(filter);
}

void highpass_filter_reset(highpass_filter_t *filter) {
  if (!filter)
    return;

  filter->prev_input = 0.0f;
  filter->prev_output = 0.0f;
}

float highpass_filter_process_sample(highpass_filter_t *filter, float input) {
  if (!filter)
    return input;

  // First-order high-pass filter
  // y[n] = alpha * (y[n-1] + x[n] - x[n-1])
  float output = filter->alpha * (filter->prev_output + input - filter->prev_input);

  filter->prev_input = input;
  filter->prev_output = output;

  return output;
}

void highpass_filter_process_buffer(highpass_filter_t *filter, float *buffer, int num_samples) {
  if (!filter || !buffer || num_samples <= 0)
    return;

  for (int i = 0; i < num_samples; i++) {
    buffer[i] = highpass_filter_process_sample(filter, buffer[i]);
  }
}

/* ============================================================================
 * Low-Pass Filter Implementation
 * ============================================================================
 */

void lowpass_filter_init(lowpass_filter_t *filter, float cutoff_hz, float sample_rate) {
  if (!filter)
    return;

  filter->cutoff_hz = cutoff_hz;
  filter->sample_rate = sample_rate;

  // Calculate filter coefficient using RC time constant formula
  // alpha = dt / (RC + dt) where RC = 1 / (2 * pi * fc)
  float dt = 1.0f / sample_rate;
  float rc = 1.0f / (2.0f * (float)M_PI * cutoff_hz);
  filter->alpha = dt / (rc + dt);

  lowpass_filter_reset(filter);
}

void lowpass_filter_reset(lowpass_filter_t *filter) {
  if (!filter)
    return;

  filter->prev_output = 0.0f;
}

float lowpass_filter_process_sample(lowpass_filter_t *filter, float input) {
  if (!filter)
    return input;

  // First-order IIR low-pass filter: y[n] = alpha * x[n] + (1 - alpha) * y[n-1]
  float output = filter->alpha * input + (1.0f - filter->alpha) * filter->prev_output;

  filter->prev_output = output;

  return output;
}

void lowpass_filter_process_buffer(lowpass_filter_t *filter, float *buffer, int num_samples) {
  if (!filter || !buffer || num_samples <= 0)
    return;

  for (int i = 0; i < num_samples; i++) {
    buffer[i] = lowpass_filter_process_sample(filter, buffer[i]);
  }
}

/* ============================================================================
 * Soft Clipping Implementation
 * ============================================================================
 */

float soft_clip(float sample, float threshold) {
  if (sample > threshold) {
    // Soft clip positive values
    return threshold + (1.0f - threshold) * tanhf((sample - threshold) * 10.0f);
  }
  if (sample < -threshold) {
    // Soft clip negative values
    return -threshold + (-1.0f + threshold) * tanhf((sample + threshold) * 10.0f);
  }
  return sample;
}

void soft_clip_buffer(float *buffer, int num_samples, float threshold) {
  if (!buffer || num_samples <= 0)
    return;

  for (int i = 0; i < num_samples; i++) {
    buffer[i] = soft_clip(buffer[i], threshold);
  }
}<|MERGE_RESOLUTION|>--- conflicted
+++ resolved
@@ -321,7 +321,6 @@
   }
   compressor_init(&mixer->compressor, (float)sample_rate);
 
-<<<<<<< HEAD
   // Allocate mix buffer
   mixer->mix_buffer = SAFE_MALLOC(MIXER_FRAME_SIZE * sizeof(float), float *);
   if (!mixer->mix_buffer) {
@@ -335,8 +334,6 @@
     return NULL;
   }
 
-=======
->>>>>>> a829980f
   log_info("Audio mixer created: max_sources=%d, sample_rate=%d", max_sources, sample_rate);
 
   return mixer;
