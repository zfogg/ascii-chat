--- conflicted
+++ resolved
@@ -468,16 +468,9 @@
   // Instead: always consume samples to prevent overflow, use silence for missing data
   if (rb->jitter_buffer_enabled && available < AUDIO_JITTER_LOW_WATER_MARK) {
     rb->underrun_count++;
-<<<<<<< HEAD
-    // Log every 1 second (1000000 microseconds) with more diagnostic info
-    log_warn_every(1000000, "Buffer underrun #%u: %zu/%d samples (%.1f%% full, need %zu, low water=%d)",
-                   rb->underrun_count, available, AUDIO_RING_BUFFER_SIZE, (100.0f * available) / AUDIO_RING_BUFFER_SIZE,
-                   samples, AUDIO_JITTER_LOW_WATER_MARK);
-=======
     log_warn_every(LOG_RATE_FAST,
                    "Audio buffer low #%u: only %zu samples available (low water mark: %d), padding with silence",
                    rb->underrun_count, available, AUDIO_JITTER_LOW_WATER_MARK);
->>>>>>> 2992a7ca
     // Don't set jitter_buffer_filled = false - keep reading to prevent overflow
   }
 
