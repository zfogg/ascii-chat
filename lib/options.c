#include "aspect_ratio.h"
#include <getopt.h>
#include <stdio.h>
#include <stdlib.h>
#include <string.h>
#include <sys/ioctl.h>
#include <termios.h>
#include <unistd.h>

#include "ascii.h"
#include "options.h"
#include "common.h"

static const unsigned short default_width = 110, default_height = 70;
unsigned short int opt_width = default_width, opt_height = default_height,

                   auto_width = 1, auto_height = 1;

char opt_address[OPTIONS_BUFF_SIZE] = "0.0.0.0", opt_port[OPTIONS_BUFF_SIZE] = "90001";

unsigned short int opt_webcam_index = 0;

unsigned short int opt_webcam_flip = 1;

unsigned short int opt_color_output = 0;

unsigned short int opt_background_color = 0;

unsigned short int opt_audio_enabled = 0;

// Allow stretching/shrinking without preserving aspect ratio when set via -s/--stretch
unsigned short int opt_stretch = 0;

// Disable console logging when set via -q/--quiet (logs only to file)
unsigned short int opt_quiet = 0;

// Enable snapshot mode when set via --snapshot (client only - capture one frame and exit)
unsigned short int opt_snapshot_mode = 0;

// Snapshot delay in seconds (float) - default 3.0 for webcam warmup
#if defined(__APPLE__)
// their macbook webcams shows pure black first then fade up into a real color image over a few seconds
#define SNAPSHOT_DELAY_DEFAULT 5.0f
#else
#define SNAPSHOT_DELAY_DEFAULT 3.0f
#endif
float opt_snapshot_delay = SNAPSHOT_DELAY_DEFAULT;

// Log file path for file logging (empty string means no file logging)
char opt_log_file[OPTIONS_BUFF_SIZE] = "";

<<<<<<< HEAD
// Encryption options
unsigned short int opt_encrypt_enabled = 0;       // Enable AES encryption via --encrypt
char opt_encrypt_key[OPTIONS_BUFF_SIZE] = "";     // Encryption key from --key
char opt_encrypt_keyfile[OPTIONS_BUFF_SIZE] = ""; // Key file path from --keyfile
=======
>>>>>>> 2854e08e
// Global variables to store last known image dimensions for aspect ratio
// recalculation
unsigned short int last_image_width = 0, last_image_height = 0;

// Default weights; must add up to 1.0
const float weight_red = 0.2989f;
const float weight_green = 0.5866f;
const float weight_blue = 0.1145f;

/*
Analysis of Your Current Palette
Your palette " ...',;:clodxkO0KXNWM" represents luminance from dark to light:
    (spaces) = darkest/black areas
    ...,' = very dark details
    ;:cl = mid-dark tones
    odxk = medium tones
    O0KX = bright areas
    NWM = brightest/white areas
*/
// ASCII palette for image-to-text conversion
char ascii_palette[] = "   ...',;:clodxkO0KXNWM";

unsigned short int RED[ASCII_LUMINANCE_LEVELS], GREEN[ASCII_LUMINANCE_LEVELS], BLUE[ASCII_LUMINANCE_LEVELS],
    GRAY[ASCII_LUMINANCE_LEVELS];

static struct option long_options[] = {{"address", required_argument, NULL, 'a'},
                                       {"port", required_argument, NULL, 'p'},
                                       {"width", optional_argument, NULL, 'x'},
                                       {"height", optional_argument, NULL, 'y'},
                                       {"webcam-index", required_argument, NULL, 'c'},
                                       {"webcam-flip", optional_argument, NULL, 'f'},
                                       {"color", no_argument, NULL, 'C'},
                                       {"background-color", no_argument, NULL, 'b'},
                                       {"audio", no_argument, NULL, 'A'},
                                       {"stretch", no_argument, NULL, 's'},
                                       {"quiet", no_argument, NULL, 'q'},
                                       {"snapshot", no_argument, NULL, 'S'},
                                       {"snapshot-delay", required_argument, NULL, 'D'},
                                       {"log-file", required_argument, NULL, 'L'},
<<<<<<< HEAD
                                       {"encrypt", no_argument, NULL, 'E'},
                                       {"key", required_argument, NULL, 'K'},
                                       {"keyfile", required_argument, NULL, 'F'},
=======
>>>>>>> 2854e08e
                                       {"help", optional_argument, NULL, 'h'},
                                       {0, 0, 0, 0}};

// Terminal size detection functions
int get_terminal_size(unsigned short int *width, unsigned short int *height) {
  struct winsize w;
  if (ioctl(STDOUT_FILENO, TIOCGWINSZ, &w) == -1) {
    // Fallback to environment variables
    char *cols_str = getenv("COLUMNS");
    char *lines_str = getenv("LINES");

    if (cols_str && lines_str) {
      *width = strtoint(cols_str);
      *height = strtoint(lines_str);
      return 0;
    }

    // Final fallback to default values
    *width = default_width;
    *height = default_height;
    return -1;
  }

  *width = w.ws_col;
  *height = w.ws_row;
  return 0;
}

void update_dimensions_for_full_height(void) {
  unsigned short int term_width, term_height;

  if (get_terminal_size(&term_width, &term_height) == 0) {
    log_debug("Terminal size detected: %dx%d, auto_width=%d, auto_height=%d", term_width, term_height, auto_width,
              auto_height);
    // If both dimensions are auto, set height to terminal height and let
    // aspect_ratio calculate width
    if (auto_height && auto_width) {
      opt_height = term_height;
      opt_width = term_width; // Also set width when both are auto
      log_debug("Both auto: set to %dx%d", opt_width, opt_height);
    }
    // If only height is auto, use full terminal height
    else if (auto_height) {
      opt_height = term_height;
      log_debug("Height auto: set height to %d", opt_height);
    }
    // If only width is auto, use full terminal width
    else if (auto_width) {
      opt_width = term_width;
      log_debug("Width auto: set width to %d", opt_width);
    }
  } else {
    log_debug("Failed to get terminal size, using defaults: %dx%d", opt_width, opt_height);
  }
}

void update_dimensions_to_terminal_size(void) {
  unsigned short int term_width, term_height;
  // Get current terminal size
  if (get_terminal_size(&term_width, &term_height) == 0) {
    log_debug("Initial terminal size: %dx%d", term_width, term_height);
    if (auto_width) {
      opt_width = term_width;
    }
    if (auto_height) {
      opt_height = term_height;
    }
    log_debug("After initial update: opt_width=%d, opt_height=%d", opt_width, opt_height);
  } else {
    log_debug("Failed to get initial terminal size");
  }
}

void options_init(int argc, char **argv) {
  update_dimensions_to_terminal_size();

  while (1) {
<<<<<<< HEAD
    int index = 0, c = getopt_long(argc, argv, "a:p:x:y:c:f::CbAsqSD:L:EK:F:h", long_options, &index);
=======
    int index = 0, c = getopt_long(argc, argv, "a:p:x:y:c:f::CbAsqSD:L:h", long_options, &index);
>>>>>>> 2854e08e
    if (c == -1)
      break;

    char argbuf[1024];
    switch (c) {
    case 0:
      break;

    case 'a':
      snprintf(opt_address, OPTIONS_BUFF_SIZE, "%s", optarg);
      break;

    case 'p':
      snprintf(opt_port, OPTIONS_BUFF_SIZE, "%s", optarg);
      break;

    case 'x':
      snprintf(argbuf, OPTIONS_BUFF_SIZE, "%s", optarg);
      opt_width = strtoint(argbuf);
      auto_width = 0; // Mark as manually set
      break;

    case 'y':
      snprintf(argbuf, OPTIONS_BUFF_SIZE, "%s", optarg);
      opt_height = strtoint(argbuf);
      auto_height = 0; // Mark as manually set
      break;

    case 'c':
      snprintf(argbuf, OPTIONS_BUFF_SIZE, "%s", optarg);
      opt_webcam_index = strtoint(argbuf);
      break;

    case 'f':
      snprintf(argbuf, OPTIONS_BUFF_SIZE, "%s", optarg);
      opt_webcam_flip = strtoint(argbuf);
      break;

    case 'C':
      opt_color_output = 1;
      break;

    case 's':
      opt_stretch = 1;
      break;

    case 'b':
      opt_background_color = 1;
      break;

    case 'A':
      opt_audio_enabled = 1;
      break;

    case 'q':
      opt_quiet = 1;
      break;

    case 'S':
      opt_snapshot_mode = 1;
      break;

    case 'D':
      opt_snapshot_delay = atof(optarg);
      if (opt_snapshot_delay < 0.0f) {
        fprintf(stderr, "Snapshot delay must be non-negative (got %.2f)\n", opt_snapshot_delay);
        exit(EXIT_FAILURE);
      }
      break;

    case 'L':
      snprintf(opt_log_file, OPTIONS_BUFF_SIZE, "%s", optarg);
      break;

<<<<<<< HEAD
    case 'E':
      opt_encrypt_enabled = 1;
      break;

    case 'K':
      snprintf(opt_encrypt_key, OPTIONS_BUFF_SIZE, "%s", optarg);
      opt_encrypt_enabled = 1; // Auto-enable encryption when key provided
      break;

    case 'F':
      snprintf(opt_encrypt_keyfile, OPTIONS_BUFF_SIZE, "%s", optarg);
      opt_encrypt_enabled = 1; // Auto-enable encryption when keyfile provided
      break;

=======
>>>>>>> 2854e08e
    case '?':
      fprintf(stderr, "Unknown option %c\n", optopt);
      usage(stderr);
      exit(EXIT_FAILURE);
      break;

    case 'h':
      usage(stdout);
      exit(EXIT_SUCCESS);
      break;

    default:
      abort();
    }
  }

  // After parsing command line options, update dimensions for full terminal
  // usage
  update_dimensions_for_full_height();
}

void usage(FILE *desc /* stdout|stderr*/) {
  fprintf(desc, "ascii-chat\n");
  fprintf(desc, "\toptions:\n");
  fprintf(desc, "\t\t -a --address      (server|client) \t IPv4 address\n");
  fprintf(desc, "\t\t -p --port         (server|client) \t TCP port\n");
  fprintf(desc, "\t\t -x --width        (client) \t     render width\n");
  fprintf(desc, "\t\t -y --height       (client) \t     render height\n");
  fprintf(desc, "\t\t -c --webcam-index (server) \t     webcam device index (0-based)\n");
  fprintf(desc, "\t\t -f --webcam-flip  (server) \t     horizontally flip the "
                "image (usually desirable)\n");
  fprintf(desc, "\t\t -C --color        (server|client) \t enable colored "
                "ASCII output\n");
  fprintf(desc, "\t\t -b --background-color (server|client) \t enable background color for ASCII output\n");
  fprintf(desc, "\t\t -A --audio        (server|client) \t enable audio capture and playbook\n");
  fprintf(desc, "\t\t -s --stretch          (server|client) \t allow stretching and shrinking (ignore aspect ratio)\n");
  fprintf(desc, "\t\t -q --quiet        (client) \t     disable console logging (logs only to file)\n");
  fprintf(desc, "\t\t -S --snapshot     (client) \t     capture single frame and exit\n");
  fprintf(desc, "\t\t -D --snapshot-delay SECONDS (client) \t delay before snapshot (default: 3.0)\n");
  fprintf(desc, "\t\t -L --log-file     (server|client) \t redirect logs to file\n");
<<<<<<< HEAD
  fprintf(desc, "\t\t -E --encrypt      (server|client) \t enable AES packet encryption\n");
  fprintf(desc, "\t\t -K --key PASSWORD (server|client) \t encryption passphrase (implies --encrypt)\n");
  fprintf(desc, "\t\t -F --keyfile FILE (server|client) \t read encryption key from file (implies --encrypt)\n");
=======
>>>>>>> 2854e08e
  fprintf(desc, "\t\t -h --help         (server|client) \t print this help\n");
}<|MERGE_RESOLUTION|>--- conflicted
+++ resolved
@@ -49,13 +49,11 @@
 // Log file path for file logging (empty string means no file logging)
 char opt_log_file[OPTIONS_BUFF_SIZE] = "";
 
-<<<<<<< HEAD
 // Encryption options
 unsigned short int opt_encrypt_enabled = 0;       // Enable AES encryption via --encrypt
 char opt_encrypt_key[OPTIONS_BUFF_SIZE] = "";     // Encryption key from --key
 char opt_encrypt_keyfile[OPTIONS_BUFF_SIZE] = ""; // Key file path from --keyfile
-=======
->>>>>>> 2854e08e
+
 // Global variables to store last known image dimensions for aspect ratio
 // recalculation
 unsigned short int last_image_width = 0, last_image_height = 0;
@@ -95,12 +93,9 @@
                                        {"snapshot", no_argument, NULL, 'S'},
                                        {"snapshot-delay", required_argument, NULL, 'D'},
                                        {"log-file", required_argument, NULL, 'L'},
-<<<<<<< HEAD
                                        {"encrypt", no_argument, NULL, 'E'},
                                        {"key", required_argument, NULL, 'K'},
                                        {"keyfile", required_argument, NULL, 'F'},
-=======
->>>>>>> 2854e08e
                                        {"help", optional_argument, NULL, 'h'},
                                        {0, 0, 0, 0}};
 
@@ -178,11 +173,7 @@
   update_dimensions_to_terminal_size();
 
   while (1) {
-<<<<<<< HEAD
     int index = 0, c = getopt_long(argc, argv, "a:p:x:y:c:f::CbAsqSD:L:EK:F:h", long_options, &index);
-=======
-    int index = 0, c = getopt_long(argc, argv, "a:p:x:y:c:f::CbAsqSD:L:h", long_options, &index);
->>>>>>> 2854e08e
     if (c == -1)
       break;
 
@@ -257,7 +248,6 @@
       snprintf(opt_log_file, OPTIONS_BUFF_SIZE, "%s", optarg);
       break;
 
-<<<<<<< HEAD
     case 'E':
       opt_encrypt_enabled = 1;
       break;
@@ -272,8 +262,6 @@
       opt_encrypt_enabled = 1; // Auto-enable encryption when keyfile provided
       break;
 
-=======
->>>>>>> 2854e08e
     case '?':
       fprintf(stderr, "Unknown option %c\n", optopt);
       usage(stderr);
@@ -314,11 +302,8 @@
   fprintf(desc, "\t\t -S --snapshot     (client) \t     capture single frame and exit\n");
   fprintf(desc, "\t\t -D --snapshot-delay SECONDS (client) \t delay before snapshot (default: 3.0)\n");
   fprintf(desc, "\t\t -L --log-file     (server|client) \t redirect logs to file\n");
-<<<<<<< HEAD
   fprintf(desc, "\t\t -E --encrypt      (server|client) \t enable AES packet encryption\n");
   fprintf(desc, "\t\t -K --key PASSWORD (server|client) \t encryption passphrase (implies --encrypt)\n");
   fprintf(desc, "\t\t -F --keyfile FILE (server|client) \t read encryption key from file (implies --encrypt)\n");
-=======
->>>>>>> 2854e08e
   fprintf(desc, "\t\t -h --help         (server|client) \t print this help\n");
 }