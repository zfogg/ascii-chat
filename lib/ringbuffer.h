--- conflicted
+++ resolved
@@ -115,13 +115,8 @@
 /** @brief Audio ring buffer size in samples (81920 samples = ~1.7s @ 48kHz, 4x Opus batch) */
 #define AUDIO_RING_BUFFER_SIZE (256 * 320)
 
-<<<<<<< HEAD
-/** @brief Jitter buffer threshold (wait for ~40ms before starting playback to handle network jitter) */
-#define AUDIO_JITTER_BUFFER_THRESHOLD (1920)
-=======
 /** @brief Jitter buffer threshold (wait for ~5.3ms before starting playback = 256 samples @ 48kHz) */
 #define AUDIO_JITTER_BUFFER_THRESHOLD (256 * 1)
->>>>>>> 0b9ee36f
 
 /** @} */
 
