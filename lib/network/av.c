--- conflicted
+++ resolved
@@ -1,570 +1,565 @@
-/**
- * @file network/av.c
- * @ingroup av
- * @brief 📹 Audio/video network streaming with frame encoding and packet batching
- *
- * This implementation file provides the concrete implementations for audio, video,
- * and ASCII frame packet transmission functions defined in av.h.
- *
- * The module handles:
- * - ASCII frame packet serialization and transmission
- * - Image frame packet creation and compression
- * - Audio packet batching and encryption support
- * - Protocol message formatting and parsing
- * - Buffer management using buffer pool
- *
- * All functions use the buffer pool for memory allocation to avoid runtime
- * allocation overhead during high-frequency packet transmission.
- *
- * @see av.h
- * @see network/packet.h
- * @see network/packet_types.h
- * @see buffer_pool.h
- */
-
-#include "av.h"
-#include "audio/audio.h"
-#include "network.h"
-#include "packet.h"
-#include "common.h"
-#include "asciichat_errno.h"
-#include "platform/socket.h"
-#include "audio/opus_codec.h"
-#include "platform/string.h"
-#include "buffer_pool.h"
-#include "packet_types.h"
-#include <stdint.h>
-#include <stdbool.h>
-#include <stdio.h>
-#include <stdlib.h>
-#include <string.h>
-
-// Use network_network_is_test_environment() from network.h
-
-/**
- * @brief Send ASCII frame packet
- * @param sockfd Socket file descriptor
- * @param frame_data ASCII frame data
- * @param frame_size Size of frame data
- * @return 0 on success, -1 on error
- * @ingroup av
- */
-int av_send_ascii_frame(socket_t sockfd, const char *frame_data, size_t frame_size) {
-  if (!frame_data || frame_size == 0) {
-    SET_ERRNO(ERROR_INVALID_PARAM, "Invalid parameters: frame_data=%p, frame_size=%zu", frame_data, frame_size);
-    return -1;
-  }
-
-  // Create ASCII frame packet
-  ascii_frame_packet_t packet;
-  packet.width = 0;  // Will be set by receiver
-  packet.height = 0; // Will be set by receiver
-  packet.original_size = (uint32_t)frame_size;
-  packet.compressed_size = 0;
-  packet.checksum = 0;
-  packet.flags = 0;
-
-  // Calculate total packet size
-  size_t total_size = sizeof(ascii_frame_packet_t) + frame_size;
-
-  // Allocate buffer for complete packet
-  void *packet_data = buffer_pool_alloc(total_size);
-  if (!packet_data) {
-    SET_ERRNO(ERROR_MEMORY, "Failed to allocate buffer for ASCII frame packet: %zu bytes", total_size);
-    return -1;
-  }
-
-  // Copy packet header and frame data
-  memcpy(packet_data, &packet, sizeof(ascii_frame_packet_t));
-  memcpy((char *)packet_data + sizeof(ascii_frame_packet_t), frame_data, frame_size);
-
-  // Send packet
-  int result = packet_send(sockfd, PACKET_TYPE_ASCII_FRAME, packet_data, total_size);
-
-  // Clean up
-  buffer_pool_free(packet_data, total_size);
-
-  return result;
-}
-
-/**
- * @brief Send image frame packet
- * @param sockfd Socket file descriptor
- * @param image_data Image pixel data
- * @param width Image width
- * @param height Image height
- * @param format Pixel format
- * @return 0 on success, -1 on error
- * @ingroup av
- */
-int av_send_image_frame(socket_t sockfd, const void *image_data, uint16_t width, uint16_t height, uint8_t format) {
-  if (!image_data || width == 0 || height == 0) {
-    SET_ERRNO(ERROR_INVALID_PARAM, "Invalid parameters: image_data=%p, width=%u, height=%u", image_data, width, height);
-    return -1;
-  }
-
-  // BUG FIX: Validate dimensions to prevent integer overflow
-  // Max reasonable dimensions: 4K (3840x2160) = ~25MB per frame
-  if (width > 4096 || height > 4096) {
-    SET_ERRNO(ERROR_INVALID_PARAM, "Image dimensions too large: %ux%u (max 4096x4096)", width, height);
-    return -1;
-  }
-
-  // Create image frame packet
-  image_frame_packet_t packet;
-  packet.width = width;
-  packet.height = height;
-  packet.pixel_format = format;
-  packet.compressed_size = 0;
-  packet.checksum = 0;
-  packet.timestamp = 0; // Will be set by receiver
-
-<<<<<<< HEAD
-  // Calculate total packet size
-  // INTEGER OVERFLOW FIX: Cast both width and height to size_t before multiplication
-  size_t frame_size = (size_t)width * (size_t)height * 3; // Assume RGB format
-=======
-  // Calculate total packet size (safe after dimension validation)
-  size_t frame_size = (size_t)width * height * 3; // Assume RGB format
->>>>>>> a829980f
-  size_t total_size = sizeof(image_frame_packet_t) + frame_size;
-
-  // Allocate buffer for complete packet
-  void *packet_data = buffer_pool_alloc(total_size);
-  if (!packet_data) {
-    SET_ERRNO(ERROR_MEMORY, "Failed to allocate buffer for image frame packet: %zu bytes", total_size);
-    return -1;
-  }
-
-  // Copy packet header and image data
-  memcpy(packet_data, &packet, sizeof(image_frame_packet_t));
-  memcpy((char *)packet_data + sizeof(image_frame_packet_t), image_data, frame_size);
-
-  // Send packet
-  int result = packet_send(sockfd, PACKET_TYPE_IMAGE_FRAME, packet_data, total_size);
-
-  // Clean up
-  buffer_pool_free(packet_data, total_size);
-
-  return result;
-}
-
-/**
- * @brief Send audio packet
- * @param sockfd Socket file descriptor
- * @param samples Audio samples
- * @param num_samples Number of samples
- * @return 0 on success, -1 on error
- * @ingroup av
- */
-int av_send_audio(socket_t sockfd, const float *samples, int num_samples) {
-  if (!samples || num_samples <= 0) {
-    SET_ERRNO(ERROR_INVALID_PARAM, "Invalid parameters: samples=%p, num_samples=%d", samples, num_samples);
-    return -1;
-  }
-
-  // Send packet
-  return packet_send(sockfd, PACKET_TYPE_AUDIO, samples, (size_t)num_samples * sizeof(float));
-}
-
-/**
- * @brief Send audio batch packet
- * @param sockfd Socket file descriptor
- * @param samples Audio samples
- * @param num_samples Number of samples
- * @param sample_rate Sample rate
- * @return 0 on success, -1 on error
- * @ingroup av
- */
-int av_send_audio_batch(socket_t sockfd, const float *samples, int num_samples, int sample_rate) {
-  if (!samples || num_samples <= 0) {
-    SET_ERRNO(ERROR_INVALID_PARAM, "Invalid parameters: samples=%p, num_samples=%d", samples, num_samples);
-    return -1;
-  }
-
-  // BUG FIX: Validate sample count to prevent integer overflow
-  // Max samples per batch: ~1 second of 48kHz stereo = 96000 samples
-  if (num_samples > 100000) {
-    SET_ERRNO(ERROR_INVALID_PARAM, "Too many samples: %d (max 100000)", num_samples);
-    return -1;
-  }
-
-  // Create audio batch packet
-  audio_batch_packet_t packet;
-  packet.batch_count = 1;
-  packet.total_samples = (uint32_t)num_samples;
-  packet.sample_rate = (uint32_t)sample_rate;
-  packet.channels = 1; // Assume mono
-
-  // Calculate total packet size
-  size_t samples_size = (size_t)num_samples * sizeof(float);
-  size_t total_size = sizeof(audio_batch_packet_t) + samples_size;
-
-  // Allocate buffer for complete packet
-  void *packet_data = buffer_pool_alloc(total_size);
-  if (!packet_data) {
-    SET_ERRNO(ERROR_MEMORY, "Failed to allocate buffer for audio batch packet: %zu bytes", total_size);
-    return -1;
-  }
-
-  // Copy packet header and samples
-  memcpy(packet_data, &packet, sizeof(audio_batch_packet_t));
-  memcpy((char *)packet_data + sizeof(audio_batch_packet_t), samples, samples_size);
-
-  // Send packet
-  int result = packet_send(sockfd, PACKET_TYPE_AUDIO_BATCH, packet_data, total_size);
-
-  // Clean up
-  buffer_pool_free(packet_data, total_size);
-
-  return result;
-}
-
-// NOTE: av_send_audio_opus() was removed as dead code - the client uses
-// threaded_send_audio_opus() directly instead.
-
-/**
- * @brief Send batched Opus-encoded audio frames
- * @param sockfd Socket file descriptor
- * @param opus_data Opus-encoded audio data
- * @param opus_size Size of encoded data
- * @param sample_rate Sample rate in Hz
- * @param frame_duration Frame duration in milliseconds
- * @param frame_count Number of frames in batch
- * @param crypto_ctx Cryptographic context for encryption
- * @return 0 on success, -1 on error
- * @ingroup av
- */
-int av_send_audio_opus_batch(socket_t sockfd, const uint8_t *opus_data, size_t opus_size, const uint16_t *frame_sizes,
-                             int sample_rate, int frame_duration, int frame_count, crypto_context_t *crypto_ctx) {
-  if (!opus_data || opus_size == 0 || !frame_sizes || sample_rate <= 0 || frame_duration <= 0 || frame_count <= 0) {
-    SET_ERRNO(ERROR_INVALID_PARAM,
-              "Invalid Opus batch parameters: opus_data=%p, opus_size=%zu, frame_sizes=%p, sample_rate=%d, "
-              "frame_duration=%d, frame_count=%d",
-              (const void *)opus_data, opus_size, (const void *)frame_sizes, sample_rate, frame_duration, frame_count);
-    return -1;
-  }
-
-  // BUG FIX: Validate frame_count to prevent integer overflow in size calculations
-  // Max reasonable frames per batch: ~1 second of 10ms frames = 100 frames
-  if (frame_count > 1000) {
-    SET_ERRNO(ERROR_INVALID_PARAM, "Too many Opus frames: %d (max 1000)", frame_count);
-    return -1;
-  }
-
-  // Allocate buffer for header + frame sizes + encoded data
-  size_t header_size = 16; // sample_rate (4), frame_duration (4), frame_count (4), reserved (4)
-  size_t frame_sizes_bytes = (size_t)frame_count * sizeof(uint16_t);
-  size_t total_size = header_size + frame_sizes_bytes + opus_size;
-  void *packet_data = buffer_pool_alloc(total_size);
-  if (!packet_data) {
-    SET_ERRNO(ERROR_MEMORY, "Failed to allocate buffer for Opus batch packet: %zu bytes", total_size);
-    return -1;
-  }
-
-  // Write header (network byte order for cross-platform compatibility)
-  uint8_t *buf = (uint8_t *)packet_data;
-  uint32_t sr = htonl((uint32_t)sample_rate);
-  uint32_t fd = htonl((uint32_t)frame_duration);
-  uint32_t fc = htonl((uint32_t)frame_count);
-  memcpy(buf, &sr, 4);
-  memcpy(buf + 4, &fd, 4);
-  memcpy(buf + 8, &fc, 4);
-  memset(buf + 12, 0, 4); // Reserved
-
-  // Write frame sizes array (convert each to network byte order)
-  uint16_t *frame_sizes_out = (uint16_t *)(buf + header_size);
-  for (int i = 0; i < frame_count; i++) {
-    frame_sizes_out[i] = htons(frame_sizes[i]);
-  }
-
-  // Copy Opus data
-  memcpy(buf + header_size + frame_sizes_bytes, opus_data, opus_size);
-
-  // Send packet (with encryption support)
-  int result;
-  if (crypto_ctx) {
-    result = send_packet_secure(sockfd, PACKET_TYPE_AUDIO_OPUS_BATCH, packet_data, total_size, crypto_ctx);
-  } else {
-    result = packet_send(sockfd, PACKET_TYPE_AUDIO_OPUS_BATCH, packet_data, total_size);
-  }
-
-  // Clean up
-  buffer_pool_free(packet_data, total_size);
-
-  return result;
-}
-
-/**
- * @brief Send size message packet
- * @param sockfd Socket file descriptor
- * @param width Terminal width
- * @param height Terminal height
- * @return 0 on success, -1 on error
- * @ingroup av
- */
-int av_send_size_message(socket_t sockfd, unsigned short width, unsigned short height) {
-  char message[32];
-  int len = safe_snprintf(message, sizeof(message), "SIZE:%u,%u", width, height);
-  if (len < 0 || len >= (int)sizeof(message)) {
-    SET_ERRNO(ERROR_FORMAT, "Failed to format size message");
-    return -1;
-  }
-
-  return packet_send(sockfd, PACKET_TYPE_SIZE_MESSAGE, message, (size_t)len);
-}
-
-/**
- * @brief Send audio message packet
- * @param sockfd Socket file descriptor
- * @param num_samples Number of audio samples
- * @return 0 on success, -1 on error
- * @ingroup av
- */
-int av_send_audio_message(socket_t sockfd, unsigned int num_samples) {
-  char message[32];
-  int len = safe_snprintf(message, sizeof(message), "AUDIO:%u", num_samples);
-  if (len < 0 || len >= (int)sizeof(message)) {
-    SET_ERRNO(ERROR_FORMAT, "Failed to format audio message");
-    return -1;
-  }
-
-  return packet_send(sockfd, PACKET_TYPE_AUDIO_MESSAGE, message, (size_t)len);
-}
-
-/**
- * @brief Send text message packet
- * @param sockfd Socket file descriptor
- * @param text Text message
- * @return 0 on success, -1 on error
- * @ingroup av
- */
-int av_send_text_message(socket_t sockfd, const char *text) {
-  if (!text) {
-    SET_ERRNO(ERROR_INVALID_PARAM, "Invalid parameters: text=%p", text);
-    return -1;
-  }
-
-  size_t len = strlen(text);
-  if (len > 1024) {
-    SET_ERRNO(ERROR_INVALID_PARAM, "Text message too long: %zu > 1024", len);
-    return -1;
-  }
-
-  return packet_send(sockfd, PACKET_TYPE_TEXT_MESSAGE, text, len);
-}
-
-/**
- * @brief Receive audio message
- * @param sockfd Socket file descriptor
- * @param header Message header
- * @param samples Output buffer for samples
- * @param max_samples Maximum number of samples
- * @return Number of samples received, or -1 on error
- * @ingroup av
- */
-int av_receive_audio_message(socket_t sockfd, const char *header, float *samples, size_t max_samples) {
-  if (!header || !samples || max_samples == 0) {
-    SET_ERRNO(ERROR_INVALID_PARAM, "Invalid parameters: header=%p, samples=%p, max_samples=%zu", header, samples,
-              max_samples);
-    return -1;
-  }
-
-  if (strncmp(header, AUDIO_MESSAGE_PREFIX, strlen(AUDIO_MESSAGE_PREFIX)) != 0) {
-    SET_ERRNO(ERROR_INVALID_PARAM, "Invalid audio message header");
-    return -1;
-  }
-
-  unsigned int num_samples;
-  if (safe_sscanf(header + strlen(AUDIO_MESSAGE_PREFIX), "%u", &num_samples) != 1 ||
-      num_samples > (unsigned int)max_samples || num_samples > AUDIO_SAMPLES_PER_PACKET) {
-    SET_ERRNO(ERROR_INVALID_PARAM, "Invalid audio sample count: %u", num_samples);
-    return -1;
-  }
-
-  size_t data_size = num_samples * sizeof(float);
-  ssize_t received = recv_with_timeout(sockfd, samples, data_size, network_is_test_environment() ? 1 : RECV_TIMEOUT);
-  if (received != (ssize_t)data_size) {
-    SET_ERRNO(ERROR_NETWORK, "Failed to receive audio data: %zd/%zu bytes", received, data_size);
-    return -1;
-  }
-
-  return (int)num_samples;
-}
-
-/**
- * @brief Parse size message
- * @param message Size message string
- * @param width Output: terminal width
- * @param height Output: terminal height
- * @return 0 on success, -1 on error
- * @ingroup av
- */
-int av_parse_size_message(const char *message, unsigned short *width, unsigned short *height) {
-  if (!message || !width || !height) {
-    SET_ERRNO(ERROR_INVALID_PARAM, "Invalid parameters: message=%p, width=%p, height=%p", message, width, height);
-    return -1;
-  }
-
-  // Check if message starts with SIZE_MESSAGE_PREFIX
-  if (strncmp(message, SIZE_MESSAGE_PREFIX, strlen(SIZE_MESSAGE_PREFIX)) != 0) {
-    SET_ERRNO(ERROR_INVALID_PARAM, "Invalid size message format");
-    return -1;
-  }
-
-  // Parse the width,height values
-  unsigned int w;
-  unsigned int h;
-  if (safe_sscanf(message + strlen(SIZE_MESSAGE_PREFIX), "%u,%u", &w, &h) != 2) {
-    SET_ERRNO(ERROR_INVALID_PARAM, "Failed to parse size message: %s", message);
-    return -1;
-  }
-
-  *width = (unsigned short)w;
-  *height = (unsigned short)h;
-  return 0;
-}
-
-/**
- * @brief Send audio batch packet
- * @param sockfd Socket file descriptor
- * @param samples Audio samples
- * @param num_samples Number of samples
- * @param batch_count Number of batches
- * @return 0 on success, -1 on error
- * @ingroup av
- */
-int send_audio_batch_packet(socket_t sockfd, const float *samples, int num_samples, int batch_count,
-                            crypto_context_t *crypto_ctx) {
-  if (!samples || num_samples <= 0 || batch_count <= 0) {
-    SET_ERRNO(ERROR_INVALID_PARAM, "Invalid audio batch: samples=%p, num_samples=%d, batch_count=%d", samples,
-              num_samples, batch_count);
-    return -1;
-  }
-
-  // Build batch header
-  audio_batch_packet_t header;
-  header.batch_count = htonl((u_long)batch_count);
-  header.total_samples = htonl((u_long)num_samples);
-  header.sample_rate = htonl(AUDIO_SAMPLE_RATE); // Use system-defined sample rate
-  header.channels = htonl(1UL);                  // Mono for now
-
-  // Calculate total payload size
-  size_t data_size = (size_t)num_samples * sizeof(uint32_t); // Send as 32-bit integers for portability
-  size_t total_size = sizeof(header) + data_size;
-
-  // Allocate buffer for header + data
-  uint8_t *buffer = buffer_pool_alloc(total_size);
-  if (!buffer) {
-    SET_ERRNO(ERROR_MEMORY, "Failed to allocate buffer for audio batch packet");
-    return -1;
-  }
-
-  // Copy header
-  memcpy(buffer, &header, sizeof(header));
-
-  // Convert floats to network byte order (as 32-bit integers with scaling)
-  // Floats in range [-1.0, 1.0] are scaled to INT32 range for transmission
-  // Use memcpy to avoid alignment issues when casting from uint8_t* to uint32_t*
-  uint8_t *sample_data_ptr = buffer + sizeof(header);
-  for (int i = 0; i < num_samples; i++) {
-    // Clamp samples to [-1.0, 1.0] range before scaling to prevent overflow
-    float clamped_sample = samples[i];
-    if (clamped_sample > 1.0f)
-      clamped_sample = 1.0f;
-    if (clamped_sample < -1.0f)
-      clamped_sample = -1.0f;
-
-    // Scale float [-1.0, 1.0] to int32 range and convert to network byte order
-    int32_t scaled = (int32_t)(clamped_sample * 2147483647.0f);
-    uint32_t network_value = htonl((uint32_t)scaled);
-    memcpy(sample_data_ptr + (size_t)i * sizeof(uint32_t), &network_value, sizeof(uint32_t));
-  }
-
-#ifndef NDEBUG
-  // Debug: Log first few samples to verify conversion
-  static int send_count = 0;
-  send_count++;
-  if (send_count % 100 == 0) {
-    log_info("SEND: samples[0]=%.6f, samples[1]=%.6f, samples[2]=%.6f", (double)samples[0], (double)samples[1],
-             (double)samples[2]);
-    log_info("SEND: scaled[0]=%d, scaled[1]=%d, scaled[2]=%d", (int32_t)(samples[0] * 2147483647.0f),
-             (int32_t)(samples[1] * 2147483647.0f), (int32_t)(samples[2] * 2147483647.0f));
-  }
-#endif
-
-  // Send packet with encryption support
-  int result = send_packet_secure(sockfd, PACKET_TYPE_AUDIO_BATCH, buffer, total_size, crypto_ctx);
-  buffer_pool_free(buffer, total_size);
-
-  return result;
-}
-
-// NOTE: av_receive_audio_opus() was removed as dead code - the server handles
-// PACKET_TYPE_AUDIO_OPUS directly in handle_audio_opus_packet().
-
-/**
- * @brief Receive and parse batched Opus audio packet
- * @param packet_data Packet payload data
- * @param packet_len Packet payload length
- * @param out_opus_data Output: Pointer to Opus-encoded data within packet (NOT copied)
- * @param out_opus_size Output: Size of Opus-encoded data
- * @param out_sample_rate Output: Sample rate in Hz
- * @param out_frame_duration Output: Frame duration in milliseconds
- * @param out_frame_count Output: Number of frames in batch
- * @return 0 on success, -1 on error
- *
- * Parses PACKET_TYPE_AUDIO_OPUS_BATCH packet and extracts metadata and Opus data.
- * The Opus data pointer points into the packet_data buffer (NOT copied),
- * so packet_data must remain valid while using out_opus_data.
- *
- * @note out_opus_data points into packet_data - do not free separately
- * @ingroup av
- */
-int av_receive_audio_opus_batch(const void *packet_data, size_t packet_len, const uint8_t **out_opus_data,
-                                size_t *out_opus_size, const uint16_t **out_frame_sizes, int *out_sample_rate,
-                                int *out_frame_duration, int *out_frame_count) {
-  if (!packet_data || !out_opus_data || !out_opus_size || !out_frame_sizes || !out_sample_rate || !out_frame_duration ||
-      !out_frame_count) {
-    SET_ERRNO(ERROR_INVALID_PARAM,
-              "Invalid parameters: packet_data=%p, out_opus_data=%p, out_opus_size=%p, out_frame_sizes=%p, "
-              "out_sample_rate=%p, out_frame_duration=%p, out_frame_count=%p",
-              (const void *)packet_data, (void *)out_opus_data, (void *)out_opus_size, (void *)out_frame_sizes,
-              (void *)out_sample_rate, (void *)out_frame_duration, (void *)out_frame_count);
-    return -1;
-  }
-
-  // Verify minimum packet size (16-byte header)
-  size_t header_size = 16;
-  if (packet_len < header_size) {
-    SET_ERRNO(ERROR_NETWORK_PROTOCOL, "Opus batch packet too small: %zu < %zu", packet_len, header_size);
-    return -1;
-  }
-
-  // Parse header (convert from network byte order)
-  const uint8_t *buf = (const uint8_t *)packet_data;
-  uint32_t sr, fd, fc;
-  memcpy(&sr, buf, 4);
-  memcpy(&fd, buf + 4, 4);
-  memcpy(&fc, buf + 8, 4);
-  *out_sample_rate = (int)ntohl(sr);
-  *out_frame_duration = (int)ntohl(fd);
-  int frame_count = (int)ntohl(fc);
-  *out_frame_count = frame_count;
-
-  // Extract frame sizes array (after 16-byte header)
-  size_t frame_sizes_bytes = (size_t)frame_count * sizeof(uint16_t);
-  if (packet_len < header_size + frame_sizes_bytes) {
-    SET_ERRNO(ERROR_NETWORK_PROTOCOL, "Opus batch packet too small for frame sizes: %zu < %zu", packet_len,
-              header_size + frame_sizes_bytes);
-    return -1;
-  }
-  // NOTE: Caller must use ntohs() when reading frame_sizes[i] as they are in network byte order
-  *out_frame_sizes = (const uint16_t *)(buf + header_size);
-
-  // Extract Opus data (after header + frame sizes)
-  *out_opus_data = buf + header_size + frame_sizes_bytes;
-  *out_opus_size = packet_len - header_size - frame_sizes_bytes;
-
-  return 0;
-}
+/**
+ * @file network/av.c
+ * @ingroup av
+ * @brief 📹 Audio/video network streaming with frame encoding and packet batching
+ *
+ * This implementation file provides the concrete implementations for audio, video,
+ * and ASCII frame packet transmission functions defined in av.h.
+ *
+ * The module handles:
+ * - ASCII frame packet serialization and transmission
+ * - Image frame packet creation and compression
+ * - Audio packet batching and encryption support
+ * - Protocol message formatting and parsing
+ * - Buffer management using buffer pool
+ *
+ * All functions use the buffer pool for memory allocation to avoid runtime
+ * allocation overhead during high-frequency packet transmission.
+ *
+ * @see av.h
+ * @see network/packet.h
+ * @see network/packet_types.h
+ * @see buffer_pool.h
+ */
+
+#include "av.h"
+#include "audio/audio.h"
+#include "network.h"
+#include "packet.h"
+#include "common.h"
+#include "asciichat_errno.h"
+#include "platform/socket.h"
+#include "audio/opus_codec.h"
+#include "platform/string.h"
+#include "buffer_pool.h"
+#include "packet_types.h"
+#include <stdint.h>
+#include <stdbool.h>
+#include <stdio.h>
+#include <stdlib.h>
+#include <string.h>
+
+// Use network_network_is_test_environment() from network.h
+
+/**
+ * @brief Send ASCII frame packet
+ * @param sockfd Socket file descriptor
+ * @param frame_data ASCII frame data
+ * @param frame_size Size of frame data
+ * @return 0 on success, -1 on error
+ * @ingroup av
+ */
+int av_send_ascii_frame(socket_t sockfd, const char *frame_data, size_t frame_size) {
+  if (!frame_data || frame_size == 0) {
+    SET_ERRNO(ERROR_INVALID_PARAM, "Invalid parameters: frame_data=%p, frame_size=%zu", frame_data, frame_size);
+    return -1;
+  }
+
+  // Create ASCII frame packet
+  ascii_frame_packet_t packet;
+  packet.width = 0;  // Will be set by receiver
+  packet.height = 0; // Will be set by receiver
+  packet.original_size = (uint32_t)frame_size;
+  packet.compressed_size = 0;
+  packet.checksum = 0;
+  packet.flags = 0;
+
+  // Calculate total packet size
+  size_t total_size = sizeof(ascii_frame_packet_t) + frame_size;
+
+  // Allocate buffer for complete packet
+  void *packet_data = buffer_pool_alloc(total_size);
+  if (!packet_data) {
+    SET_ERRNO(ERROR_MEMORY, "Failed to allocate buffer for ASCII frame packet: %zu bytes", total_size);
+    return -1;
+  }
+
+  // Copy packet header and frame data
+  memcpy(packet_data, &packet, sizeof(ascii_frame_packet_t));
+  memcpy((char *)packet_data + sizeof(ascii_frame_packet_t), frame_data, frame_size);
+
+  // Send packet
+  int result = packet_send(sockfd, PACKET_TYPE_ASCII_FRAME, packet_data, total_size);
+
+  // Clean up
+  buffer_pool_free(packet_data, total_size);
+
+  return result;
+}
+
+/**
+ * @brief Send image frame packet
+ * @param sockfd Socket file descriptor
+ * @param image_data Image pixel data
+ * @param width Image width
+ * @param height Image height
+ * @param format Pixel format
+ * @return 0 on success, -1 on error
+ * @ingroup av
+ */
+int av_send_image_frame(socket_t sockfd, const void *image_data, uint16_t width, uint16_t height, uint8_t format) {
+  if (!image_data || width == 0 || height == 0) {
+    SET_ERRNO(ERROR_INVALID_PARAM, "Invalid parameters: image_data=%p, width=%u, height=%u", image_data, width, height);
+    return -1;
+  }
+
+  // BUG FIX: Validate dimensions to prevent integer overflow
+  // Max reasonable dimensions: 4K (3840x2160) = ~25MB per frame
+  if (width > 4096 || height > 4096) {
+    SET_ERRNO(ERROR_INVALID_PARAM, "Image dimensions too large: %ux%u (max 4096x4096)", width, height);
+    return -1;
+  }
+
+  // Create image frame packet
+  image_frame_packet_t packet;
+  packet.width = width;
+  packet.height = height;
+  packet.pixel_format = format;
+  packet.compressed_size = 0;
+  packet.checksum = 0;
+  packet.timestamp = 0; // Will be set by receiver
+
+  // Calculate total packet size
+  // INTEGER OVERFLOW FIX: Cast both width and height to size_t before multiplication
+  size_t frame_size = (size_t)width * (size_t)height * 3; // Assume RGB format
+  size_t total_size = sizeof(image_frame_packet_t) + frame_size;
+
+  // Allocate buffer for complete packet
+  void *packet_data = buffer_pool_alloc(total_size);
+  if (!packet_data) {
+    SET_ERRNO(ERROR_MEMORY, "Failed to allocate buffer for image frame packet: %zu bytes", total_size);
+    return -1;
+  }
+
+  // Copy packet header and image data
+  memcpy(packet_data, &packet, sizeof(image_frame_packet_t));
+  memcpy((char *)packet_data + sizeof(image_frame_packet_t), image_data, frame_size);
+
+  // Send packet
+  int result = packet_send(sockfd, PACKET_TYPE_IMAGE_FRAME, packet_data, total_size);
+
+  // Clean up
+  buffer_pool_free(packet_data, total_size);
+
+  return result;
+}
+
+/**
+ * @brief Send audio packet
+ * @param sockfd Socket file descriptor
+ * @param samples Audio samples
+ * @param num_samples Number of samples
+ * @return 0 on success, -1 on error
+ * @ingroup av
+ */
+int av_send_audio(socket_t sockfd, const float *samples, int num_samples) {
+  if (!samples || num_samples <= 0) {
+    SET_ERRNO(ERROR_INVALID_PARAM, "Invalid parameters: samples=%p, num_samples=%d", samples, num_samples);
+    return -1;
+  }
+
+  // Send packet
+  return packet_send(sockfd, PACKET_TYPE_AUDIO, samples, (size_t)num_samples * sizeof(float));
+}
+
+/**
+ * @brief Send audio batch packet
+ * @param sockfd Socket file descriptor
+ * @param samples Audio samples
+ * @param num_samples Number of samples
+ * @param sample_rate Sample rate
+ * @return 0 on success, -1 on error
+ * @ingroup av
+ */
+int av_send_audio_batch(socket_t sockfd, const float *samples, int num_samples, int sample_rate) {
+  if (!samples || num_samples <= 0) {
+    SET_ERRNO(ERROR_INVALID_PARAM, "Invalid parameters: samples=%p, num_samples=%d", samples, num_samples);
+    return -1;
+  }
+
+  // BUG FIX: Validate sample count to prevent integer overflow
+  // Max samples per batch: ~1 second of 48kHz stereo = 96000 samples
+  if (num_samples > 100000) {
+    SET_ERRNO(ERROR_INVALID_PARAM, "Too many samples: %d (max 100000)", num_samples);
+    return -1;
+  }
+
+  // Create audio batch packet
+  audio_batch_packet_t packet;
+  packet.batch_count = 1;
+  packet.total_samples = (uint32_t)num_samples;
+  packet.sample_rate = (uint32_t)sample_rate;
+  packet.channels = 1; // Assume mono
+
+  // Calculate total packet size
+  size_t samples_size = (size_t)num_samples * sizeof(float);
+  size_t total_size = sizeof(audio_batch_packet_t) + samples_size;
+
+  // Allocate buffer for complete packet
+  void *packet_data = buffer_pool_alloc(total_size);
+  if (!packet_data) {
+    SET_ERRNO(ERROR_MEMORY, "Failed to allocate buffer for audio batch packet: %zu bytes", total_size);
+    return -1;
+  }
+
+  // Copy packet header and samples
+  memcpy(packet_data, &packet, sizeof(audio_batch_packet_t));
+  memcpy((char *)packet_data + sizeof(audio_batch_packet_t), samples, samples_size);
+
+  // Send packet
+  int result = packet_send(sockfd, PACKET_TYPE_AUDIO_BATCH, packet_data, total_size);
+
+  // Clean up
+  buffer_pool_free(packet_data, total_size);
+
+  return result;
+}
+
+// NOTE: av_send_audio_opus() was removed as dead code - the client uses
+// threaded_send_audio_opus() directly instead.
+
+/**
+ * @brief Send batched Opus-encoded audio frames
+ * @param sockfd Socket file descriptor
+ * @param opus_data Opus-encoded audio data
+ * @param opus_size Size of encoded data
+ * @param sample_rate Sample rate in Hz
+ * @param frame_duration Frame duration in milliseconds
+ * @param frame_count Number of frames in batch
+ * @param crypto_ctx Cryptographic context for encryption
+ * @return 0 on success, -1 on error
+ * @ingroup av
+ */
+int av_send_audio_opus_batch(socket_t sockfd, const uint8_t *opus_data, size_t opus_size, const uint16_t *frame_sizes,
+                             int sample_rate, int frame_duration, int frame_count, crypto_context_t *crypto_ctx) {
+  if (!opus_data || opus_size == 0 || !frame_sizes || sample_rate <= 0 || frame_duration <= 0 || frame_count <= 0) {
+    SET_ERRNO(ERROR_INVALID_PARAM,
+              "Invalid Opus batch parameters: opus_data=%p, opus_size=%zu, frame_sizes=%p, sample_rate=%d, "
+              "frame_duration=%d, frame_count=%d",
+              (const void *)opus_data, opus_size, (const void *)frame_sizes, sample_rate, frame_duration, frame_count);
+    return -1;
+  }
+
+  // BUG FIX: Validate frame_count to prevent integer overflow in size calculations
+  // Max reasonable frames per batch: ~1 second of 10ms frames = 100 frames
+  if (frame_count > 1000) {
+    SET_ERRNO(ERROR_INVALID_PARAM, "Too many Opus frames: %d (max 1000)", frame_count);
+    return -1;
+  }
+
+  // Allocate buffer for header + frame sizes + encoded data
+  size_t header_size = 16; // sample_rate (4), frame_duration (4), frame_count (4), reserved (4)
+  size_t frame_sizes_bytes = (size_t)frame_count * sizeof(uint16_t);
+  size_t total_size = header_size + frame_sizes_bytes + opus_size;
+  void *packet_data = buffer_pool_alloc(total_size);
+  if (!packet_data) {
+    SET_ERRNO(ERROR_MEMORY, "Failed to allocate buffer for Opus batch packet: %zu bytes", total_size);
+    return -1;
+  }
+
+  // Write header (network byte order for cross-platform compatibility)
+  uint8_t *buf = (uint8_t *)packet_data;
+  uint32_t sr = htonl((uint32_t)sample_rate);
+  uint32_t fd = htonl((uint32_t)frame_duration);
+  uint32_t fc = htonl((uint32_t)frame_count);
+  memcpy(buf, &sr, 4);
+  memcpy(buf + 4, &fd, 4);
+  memcpy(buf + 8, &fc, 4);
+  memset(buf + 12, 0, 4); // Reserved
+
+  // Write frame sizes array (convert each to network byte order)
+  uint16_t *frame_sizes_out = (uint16_t *)(buf + header_size);
+  for (int i = 0; i < frame_count; i++) {
+    frame_sizes_out[i] = htons(frame_sizes[i]);
+  }
+
+  // Copy Opus data
+  memcpy(buf + header_size + frame_sizes_bytes, opus_data, opus_size);
+
+  // Send packet (with encryption support)
+  int result;
+  if (crypto_ctx) {
+    result = send_packet_secure(sockfd, PACKET_TYPE_AUDIO_OPUS_BATCH, packet_data, total_size, crypto_ctx);
+  } else {
+    result = packet_send(sockfd, PACKET_TYPE_AUDIO_OPUS_BATCH, packet_data, total_size);
+  }
+
+  // Clean up
+  buffer_pool_free(packet_data, total_size);
+
+  return result;
+}
+
+/**
+ * @brief Send size message packet
+ * @param sockfd Socket file descriptor
+ * @param width Terminal width
+ * @param height Terminal height
+ * @return 0 on success, -1 on error
+ * @ingroup av
+ */
+int av_send_size_message(socket_t sockfd, unsigned short width, unsigned short height) {
+  char message[32];
+  int len = safe_snprintf(message, sizeof(message), "SIZE:%u,%u", width, height);
+  if (len < 0 || len >= (int)sizeof(message)) {
+    SET_ERRNO(ERROR_FORMAT, "Failed to format size message");
+    return -1;
+  }
+
+  return packet_send(sockfd, PACKET_TYPE_SIZE_MESSAGE, message, (size_t)len);
+}
+
+/**
+ * @brief Send audio message packet
+ * @param sockfd Socket file descriptor
+ * @param num_samples Number of audio samples
+ * @return 0 on success, -1 on error
+ * @ingroup av
+ */
+int av_send_audio_message(socket_t sockfd, unsigned int num_samples) {
+  char message[32];
+  int len = safe_snprintf(message, sizeof(message), "AUDIO:%u", num_samples);
+  if (len < 0 || len >= (int)sizeof(message)) {
+    SET_ERRNO(ERROR_FORMAT, "Failed to format audio message");
+    return -1;
+  }
+
+  return packet_send(sockfd, PACKET_TYPE_AUDIO_MESSAGE, message, (size_t)len);
+}
+
+/**
+ * @brief Send text message packet
+ * @param sockfd Socket file descriptor
+ * @param text Text message
+ * @return 0 on success, -1 on error
+ * @ingroup av
+ */
+int av_send_text_message(socket_t sockfd, const char *text) {
+  if (!text) {
+    SET_ERRNO(ERROR_INVALID_PARAM, "Invalid parameters: text=%p", text);
+    return -1;
+  }
+
+  size_t len = strlen(text);
+  if (len > 1024) {
+    SET_ERRNO(ERROR_INVALID_PARAM, "Text message too long: %zu > 1024", len);
+    return -1;
+  }
+
+  return packet_send(sockfd, PACKET_TYPE_TEXT_MESSAGE, text, len);
+}
+
+/**
+ * @brief Receive audio message
+ * @param sockfd Socket file descriptor
+ * @param header Message header
+ * @param samples Output buffer for samples
+ * @param max_samples Maximum number of samples
+ * @return Number of samples received, or -1 on error
+ * @ingroup av
+ */
+int av_receive_audio_message(socket_t sockfd, const char *header, float *samples, size_t max_samples) {
+  if (!header || !samples || max_samples == 0) {
+    SET_ERRNO(ERROR_INVALID_PARAM, "Invalid parameters: header=%p, samples=%p, max_samples=%zu", header, samples,
+              max_samples);
+    return -1;
+  }
+
+  if (strncmp(header, AUDIO_MESSAGE_PREFIX, strlen(AUDIO_MESSAGE_PREFIX)) != 0) {
+    SET_ERRNO(ERROR_INVALID_PARAM, "Invalid audio message header");
+    return -1;
+  }
+
+  unsigned int num_samples;
+  if (safe_sscanf(header + strlen(AUDIO_MESSAGE_PREFIX), "%u", &num_samples) != 1 ||
+      num_samples > (unsigned int)max_samples || num_samples > AUDIO_SAMPLES_PER_PACKET) {
+    SET_ERRNO(ERROR_INVALID_PARAM, "Invalid audio sample count: %u", num_samples);
+    return -1;
+  }
+
+  size_t data_size = num_samples * sizeof(float);
+  ssize_t received = recv_with_timeout(sockfd, samples, data_size, network_is_test_environment() ? 1 : RECV_TIMEOUT);
+  if (received != (ssize_t)data_size) {
+    SET_ERRNO(ERROR_NETWORK, "Failed to receive audio data: %zd/%zu bytes", received, data_size);
+    return -1;
+  }
+
+  return (int)num_samples;
+}
+
+/**
+ * @brief Parse size message
+ * @param message Size message string
+ * @param width Output: terminal width
+ * @param height Output: terminal height
+ * @return 0 on success, -1 on error
+ * @ingroup av
+ */
+int av_parse_size_message(const char *message, unsigned short *width, unsigned short *height) {
+  if (!message || !width || !height) {
+    SET_ERRNO(ERROR_INVALID_PARAM, "Invalid parameters: message=%p, width=%p, height=%p", message, width, height);
+    return -1;
+  }
+
+  // Check if message starts with SIZE_MESSAGE_PREFIX
+  if (strncmp(message, SIZE_MESSAGE_PREFIX, strlen(SIZE_MESSAGE_PREFIX)) != 0) {
+    SET_ERRNO(ERROR_INVALID_PARAM, "Invalid size message format");
+    return -1;
+  }
+
+  // Parse the width,height values
+  unsigned int w;
+  unsigned int h;
+  if (safe_sscanf(message + strlen(SIZE_MESSAGE_PREFIX), "%u,%u", &w, &h) != 2) {
+    SET_ERRNO(ERROR_INVALID_PARAM, "Failed to parse size message: %s", message);
+    return -1;
+  }
+
+  *width = (unsigned short)w;
+  *height = (unsigned short)h;
+  return 0;
+}
+
+/**
+ * @brief Send audio batch packet
+ * @param sockfd Socket file descriptor
+ * @param samples Audio samples
+ * @param num_samples Number of samples
+ * @param batch_count Number of batches
+ * @return 0 on success, -1 on error
+ * @ingroup av
+ */
+int send_audio_batch_packet(socket_t sockfd, const float *samples, int num_samples, int batch_count,
+                            crypto_context_t *crypto_ctx) {
+  if (!samples || num_samples <= 0 || batch_count <= 0) {
+    SET_ERRNO(ERROR_INVALID_PARAM, "Invalid audio batch: samples=%p, num_samples=%d, batch_count=%d", samples,
+              num_samples, batch_count);
+    return -1;
+  }
+
+  // Build batch header
+  audio_batch_packet_t header;
+  header.batch_count = htonl((u_long)batch_count);
+  header.total_samples = htonl((u_long)num_samples);
+  header.sample_rate = htonl(AUDIO_SAMPLE_RATE); // Use system-defined sample rate
+  header.channels = htonl(1UL);                  // Mono for now
+
+  // Calculate total payload size
+  size_t data_size = (size_t)num_samples * sizeof(uint32_t); // Send as 32-bit integers for portability
+  size_t total_size = sizeof(header) + data_size;
+
+  // Allocate buffer for header + data
+  uint8_t *buffer = buffer_pool_alloc(total_size);
+  if (!buffer) {
+    SET_ERRNO(ERROR_MEMORY, "Failed to allocate buffer for audio batch packet");
+    return -1;
+  }
+
+  // Copy header
+  memcpy(buffer, &header, sizeof(header));
+
+  // Convert floats to network byte order (as 32-bit integers with scaling)
+  // Floats in range [-1.0, 1.0] are scaled to INT32 range for transmission
+  // Use memcpy to avoid alignment issues when casting from uint8_t* to uint32_t*
+  uint8_t *sample_data_ptr = buffer + sizeof(header);
+  for (int i = 0; i < num_samples; i++) {
+    // Clamp samples to [-1.0, 1.0] range before scaling to prevent overflow
+    float clamped_sample = samples[i];
+    if (clamped_sample > 1.0f)
+      clamped_sample = 1.0f;
+    if (clamped_sample < -1.0f)
+      clamped_sample = -1.0f;
+
+    // Scale float [-1.0, 1.0] to int32 range and convert to network byte order
+    int32_t scaled = (int32_t)(clamped_sample * 2147483647.0f);
+    uint32_t network_value = htonl((uint32_t)scaled);
+    memcpy(sample_data_ptr + (size_t)i * sizeof(uint32_t), &network_value, sizeof(uint32_t));
+  }
+
+#ifndef NDEBUG
+  // Debug: Log first few samples to verify conversion
+  static int send_count = 0;
+  send_count++;
+  if (send_count % 100 == 0) {
+    log_info("SEND: samples[0]=%.6f, samples[1]=%.6f, samples[2]=%.6f", (double)samples[0], (double)samples[1],
+             (double)samples[2]);
+    log_info("SEND: scaled[0]=%d, scaled[1]=%d, scaled[2]=%d", (int32_t)(samples[0] * 2147483647.0f),
+             (int32_t)(samples[1] * 2147483647.0f), (int32_t)(samples[2] * 2147483647.0f));
+  }
+#endif
+
+  // Send packet with encryption support
+  int result = send_packet_secure(sockfd, PACKET_TYPE_AUDIO_BATCH, buffer, total_size, crypto_ctx);
+  buffer_pool_free(buffer, total_size);
+
+  return result;
+}
+
+// NOTE: av_receive_audio_opus() was removed as dead code - the server handles
+// PACKET_TYPE_AUDIO_OPUS directly in handle_audio_opus_packet().
+
+/**
+ * @brief Receive and parse batched Opus audio packet
+ * @param packet_data Packet payload data
+ * @param packet_len Packet payload length
+ * @param out_opus_data Output: Pointer to Opus-encoded data within packet (NOT copied)
+ * @param out_opus_size Output: Size of Opus-encoded data
+ * @param out_sample_rate Output: Sample rate in Hz
+ * @param out_frame_duration Output: Frame duration in milliseconds
+ * @param out_frame_count Output: Number of frames in batch
+ * @return 0 on success, -1 on error
+ *
+ * Parses PACKET_TYPE_AUDIO_OPUS_BATCH packet and extracts metadata and Opus data.
+ * The Opus data pointer points into the packet_data buffer (NOT copied),
+ * so packet_data must remain valid while using out_opus_data.
+ *
+ * @note out_opus_data points into packet_data - do not free separately
+ * @ingroup av
+ */
+int av_receive_audio_opus_batch(const void *packet_data, size_t packet_len, const uint8_t **out_opus_data,
+                                size_t *out_opus_size, const uint16_t **out_frame_sizes, int *out_sample_rate,
+                                int *out_frame_duration, int *out_frame_count) {
+  if (!packet_data || !out_opus_data || !out_opus_size || !out_frame_sizes || !out_sample_rate || !out_frame_duration ||
+      !out_frame_count) {
+    SET_ERRNO(ERROR_INVALID_PARAM,
+              "Invalid parameters: packet_data=%p, out_opus_data=%p, out_opus_size=%p, out_frame_sizes=%p, "
+              "out_sample_rate=%p, out_frame_duration=%p, out_frame_count=%p",
+              (const void *)packet_data, (void *)out_opus_data, (void *)out_opus_size, (void *)out_frame_sizes,
+              (void *)out_sample_rate, (void *)out_frame_duration, (void *)out_frame_count);
+    return -1;
+  }
+
+  // Verify minimum packet size (16-byte header)
+  size_t header_size = 16;
+  if (packet_len < header_size) {
+    SET_ERRNO(ERROR_NETWORK_PROTOCOL, "Opus batch packet too small: %zu < %zu", packet_len, header_size);
+    return -1;
+  }
+
+  // Parse header (convert from network byte order)
+  const uint8_t *buf = (const uint8_t *)packet_data;
+  uint32_t sr, fd, fc;
+  memcpy(&sr, buf, 4);
+  memcpy(&fd, buf + 4, 4);
+  memcpy(&fc, buf + 8, 4);
+  *out_sample_rate = (int)ntohl(sr);
+  *out_frame_duration = (int)ntohl(fd);
+  int frame_count = (int)ntohl(fc);
+  *out_frame_count = frame_count;
+
+  // Extract frame sizes array (after 16-byte header)
+  size_t frame_sizes_bytes = (size_t)frame_count * sizeof(uint16_t);
+  if (packet_len < header_size + frame_sizes_bytes) {
+    SET_ERRNO(ERROR_NETWORK_PROTOCOL, "Opus batch packet too small for frame sizes: %zu < %zu", packet_len,
+              header_size + frame_sizes_bytes);
+    return -1;
+  }
+  // NOTE: Caller must use ntohs() when reading frame_sizes[i] as they are in network byte order
+  *out_frame_sizes = (const uint16_t *)(buf + header_size);
+
+  // Extract Opus data (after header + frame sizes)
+  *out_opus_data = buf + header_size + frame_sizes_bytes;
+  *out_opus_size = packet_len - header_size - frame_sizes_bytes;
+
+  return 0;
+}