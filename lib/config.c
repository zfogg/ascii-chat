/**
 * @file config.c
 * @ingroup config
 * @brief 📋 TOML configuration file parser with schema validation and CLI override support
 */

#include "config.h"
#include "options.h"
#include "util/path.h"
#include "common.h"
#include "platform/terminal.h"
#include "platform/system.h"
#include "crypto/crypto.h"
#include "logging.h"
#include "version.h"
#include "tooling/defer/defer.h"

#include "tomlc17.h"
#include <string.h>
#include <stdlib.h>
#include <stdio.h>
#include <errno.h>
#include <inttypes.h>
#include <sys/stat.h>
#ifdef _WIN32
#include <io.h>
#include <direct.h>
#define S_ISREG(m) (((m) & S_IFMT) == S_IFREG)
#define mkdir(path, mode) _mkdir(path)
#else
#include <unistd.h>
#endif

/**
 * @name Internal Macros
 * @{
 */

/**
 * @brief Print configuration warning to stderr
 *
 * Config warnings are printed directly to stderr because logging may not be
 * initialized yet when configuration is loaded. This ensures users see
 * validation errors immediately.
 */
#define CONFIG_WARN(fmt, ...)                                                                                          \
  do {                                                                                                                 \
    (void)fprintf(stderr, "WARNING: Config file: " fmt "\n", ##__VA_ARGS__);                                           \
    (void)fflush(stderr);                                                                                              \
  } while (0)

/**
 * @brief Print configuration debug message
 *
 * Debug messages use the logging system if it's initialized, otherwise
 * they are silently dropped.
 */
#define CONFIG_DEBUG(fmt, ...)                                                                                         \
  do {                                                                                                                 \
    /* Debug messages are only shown in debug builds after logging is initialized */                                   \
    /* Use log_debug which safely checks initialization itself */                                                      \
    log_debug(fmt, ##__VA_ARGS__);                                                                                     \
  } while (0)

/** @} */

/**
 * @name Configuration State Tracking
 * @{
 *
 * These flags track which options were set from the config file. They are
 * primarily used for debugging and logging purposes, as CLI arguments will
 * override config values regardless of these flags.
 */

/** @brief Track if network address was set from config */
static bool config_address_set = false;
/** @brief Track if IPv6 bind address was set from config (server only) */
static bool config_address6_set = false;
/** @brief Track if network port was set from config */
static bool config_port_set = false;
/** @brief Track if client width was set from config */
static bool config_width_set = false;
/** @brief Track if client height was set from config */
static bool config_height_set = false;
/** @brief Track if webcam index was set from config */
static bool config_webcam_index_set = false;
/** @brief Track if webcam flip was set from config */
static bool config_webcam_flip_set = false;
/** @brief Track if color mode was set from config */
static bool config_color_mode_set = false;
/** @brief Track if render mode was set from config */
static bool config_render_mode_set = false;
/** @brief Track if palette type was set from config */
static bool config_palette_set = false;
/** @brief Track if palette chars were set from config */
static bool config_palette_chars_set = false;
/** @brief Track if audio enabled was set from config */
static bool config_audio_enabled_set = false;
/** @brief Track if microphone index was set from config */
static bool config_microphone_index_set = false;
/** @brief Track if speakers index was set from config */
static bool config_speakers_index_set = false;
/** @brief Track if stretch was set from config */
static bool config_stretch_set = false;
/** @brief Track if quiet mode was set from config */
static bool config_quiet_set = false;
/** @brief Track if snapshot mode was set from config */
static bool config_snapshot_mode_set = false;
/** @brief Track if mirror mode was set from config */
static bool config_mirror_mode_set = false;
/** @brief Track if snapshot delay was set from config */
static bool config_snapshot_delay_set = false;
/** @brief Track if log file was set from config */
static bool config_log_file_set = false;
/** @brief Track if encryption enabled was set from config */
static bool config_encrypt_enabled_set = false;
/** @brief Track if encryption key was set from config */
static bool config_encrypt_key_set = false;
/** @brief Track if password was set from config */
static bool config_password_set = false;
/** @brief Track if keyfile was set from config */
static bool config_encrypt_keyfile_set = false;
/** @brief Track if no_encrypt flag was set from config */
static bool config_no_encrypt_set = false;
/** @brief Track if server key was set from config (client only) */
static bool config_server_key_set = false;
/** @brief Track if client keys were set from config (server only) */
static bool config_client_keys_set = false;

/** @} */

/**
 * @name External Validation Functions
 * @{
 *
 * Forward declarations of validation helper functions from options.c.
 * These functions are used to validate config file values using the same
 * logic as CLI argument validation.
 */
extern int validate_port(const char *value_str, char *error_msg, size_t error_msg_size);
extern int validate_positive_int(const char *value_str, char *error_msg, size_t error_msg_size);
extern int validate_non_negative_int(const char *value_str, char *error_msg, size_t error_msg_size);
extern int validate_color_mode(const char *value_str, char *error_msg, size_t error_msg_size);
extern int validate_render_mode(const char *value_str, char *error_msg, size_t error_msg_size);
extern int validate_palette(const char *value_str, char *error_msg, size_t error_msg_size);
extern int validate_ip_address(const char *value_str, char *parsed_address, size_t address_size, bool is_client,
                               char *error_msg, size_t error_msg_size);
extern float validate_float_non_negative(const char *value_str, char *error_msg, size_t error_msg_size);
extern int validate_fps(const char *value_str, char *error_msg, size_t error_msg_size);

/** @} */

/**
 * @name TOML Value Extraction Helpers
 * @{
 *
 * Helper functions to safely extract typed values from TOML datum structures.
 */

/**
 * @brief Extract string value from TOML datum
 * @param datum TOML datum structure
 * @return Pointer to string value, or NULL if not a string type
 *
 * @ingroup config
 */
static const char *get_toml_string(toml_datum_t datum) {
  if (datum.type == TOML_STRING) {
    return datum.u.s;
  }
  return NULL;
}

/** @} */

/**
 * @name Internal Configuration Application Functions
 * @{
 *
 * These functions apply configuration values from TOML sections to global
 * options, with validation and error handling.
 */

/**
 * @brief Load and apply network configuration from TOML
 * @param toptab Root TOML table
 * @param is_client `true` if loading client config, `false` for server config
 *
 * Applies configuration from the `[network]` section:
 * - `network.port`: Port number (1-65535), can be integer or string (shared between server and client)
 *
 * For client:
 * - `client.address` or `network.address`: Server address to connect to
 *
 * For server:
 * - `server.bind_ipv4`: IPv4 bind address (default: 127.0.0.1)
 * - `server.bind_ipv6`: IPv6 bind address (default: ::1)
 * - `network.address`: Legacy/fallback bind address (used if server.bind_ipv4/bind_ipv6 not set)
 *
 * Invalid values are skipped with warnings.
 *
 * @ingroup config
 */
static void apply_network_config(toml_datum_t toptab, bool is_client) {
  if (is_client) {
    // Client: Get connect address from client.address or network.address (legacy)
    toml_datum_t address = toml_seek(toptab, "client.address");
    const char *address_str = get_toml_string(address);
    if (!address_str || strlen(address_str) == 0) {
      // Fallback to legacy network.address
      toml_datum_t network = toml_seek(toptab, "network");
      if (network.type == TOML_TABLE) {
        address = toml_seek(toptab, "network.address");
        address_str = get_toml_string(address);
      }
    }
    if (address_str && strlen(address_str) > 0 && !config_address_set) {
      char parsed_addr[OPTIONS_BUFF_SIZE];
      char error_msg[256];
      if (validate_ip_address(address_str, parsed_addr, sizeof(parsed_addr), is_client, error_msg, sizeof(error_msg)) ==
          0) {
        SAFE_SNPRINTF(opt_address, OPTIONS_BUFF_SIZE, "%s", parsed_addr);
        config_address_set = true;
      } else {
        CONFIG_WARN("%s (skipping client address)", error_msg);
      }
    }
  } else {
    // Server: Get bind addresses from server.bind_ipv4 and server.bind_ipv6
    toml_datum_t server = toml_seek(toptab, "server");
    if (server.type == TOML_TABLE) {
      // IPv4 bind address - seek from the server table, not root
      toml_datum_t bind_ipv4 = toml_get(server, "bind_ipv4");
      const char *ipv4_str = get_toml_string(bind_ipv4);
      if (ipv4_str && strlen(ipv4_str) > 0 && !config_address_set) {
        char parsed_addr[OPTIONS_BUFF_SIZE];
        char error_msg[256];
        if (validate_ip_address(ipv4_str, parsed_addr, sizeof(parsed_addr), is_client, error_msg, sizeof(error_msg)) ==
            0) {
          SAFE_SNPRINTF(opt_address, OPTIONS_BUFF_SIZE, "%s", parsed_addr);
          config_address_set = true;
        } else {
          const char *errmsg = (strlen(error_msg) > 0) ? error_msg : "Invalid IPv4 address";
          CONFIG_WARN("Invalid server.bind_ipv4 value '%s': %s (skipping)", ipv4_str, errmsg);
        }
      }

      // IPv6 bind address - seek from the server table, not root
      toml_datum_t bind_ipv6 = toml_get(server, "bind_ipv6");
      const char *ipv6_str = get_toml_string(bind_ipv6);
      if (ipv6_str && strlen(ipv6_str) > 0 && !config_address6_set) {
        char parsed_addr[OPTIONS_BUFF_SIZE];
        char error_msg[256];
        if (validate_ip_address(ipv6_str, parsed_addr, sizeof(parsed_addr), is_client, error_msg, sizeof(error_msg)) ==
            0) {
          SAFE_SNPRINTF(opt_address6, OPTIONS_BUFF_SIZE, "%s", parsed_addr);
          config_address6_set = true;
        } else {
          const char *errmsg = (strlen(error_msg) > 0) ? error_msg : "Invalid IPv6 address";
          CONFIG_WARN("Invalid server.bind_ipv6 value '%s': %s (skipping)", ipv6_str, errmsg);
        }
      }
    }

    // Fallback to legacy network.address if no server-specific bind addresses found
    if (!config_address_set) {
      toml_datum_t network = toml_seek(toptab, "network");
      if (network.type == TOML_TABLE) {
        toml_datum_t address = toml_get(network, "address");
        const char *address_str = get_toml_string(address);
        if (address_str && strlen(address_str) > 0) {
          char parsed_addr[OPTIONS_BUFF_SIZE];
          char error_msg[256];
          if (validate_ip_address(address_str, parsed_addr, sizeof(parsed_addr), is_client, error_msg,
                                  sizeof(error_msg)) == 0) {
            SAFE_SNPRINTF(opt_address, OPTIONS_BUFF_SIZE, "%s", parsed_addr);
            config_address_set = true;
          } else {
            CONFIG_WARN("%s (skipping network.address)", error_msg);
          }
        }
      }
    }
  }

  // Port (shared between server and client)
  toml_datum_t network = toml_seek(toptab, "network");
  if (network.type != TOML_TABLE) {
    return; // No network section
  }

  // Port (can be string or integer in TOML)
  toml_datum_t port = toml_seek(toptab, "network.port");
  if (port.type == TOML_STRING && !config_port_set) {
    const char *port_str = port.u.s;
    char error_msg[256];
    if (validate_port(port_str, error_msg, sizeof(error_msg)) == 0) {
      SAFE_SNPRINTF(opt_port, OPTIONS_BUFF_SIZE, "%s", port_str);
      config_port_set = true;
    } else {
      CONFIG_WARN("%s (skipping network.port)", error_msg);
    }
  } else if (port.type == TOML_INT64 && !config_port_set) {
    int64_t port_val = port.u.int64;
    if (port_val >= 1 && port_val <= 65535) {
<<<<<<< HEAD
      SAFE_SNPRINTF(opt_port, OPTIONS_BUFF_SIZE, "%" PRId64, port_val);
=======
      SAFE_SNPRINTF(opt_port, OPTIONS_BUFF_SIZE, "%lld", (long long)port_val);
>>>>>>> d9a5b1b2
      config_port_set = true;
    } else {
      CONFIG_WARN("Invalid port value %" PRId64 " (must be 1-65535, skipping network.port)", port_val);
    }
  }
}

/**
 * @brief Load and apply client configuration from TOML
 * @param toptab Root TOML table
 * @param is_client `true` if loading client config, `false` for server config
 *
 * Applies configuration from the `[client]` section. Only processes config
 * when `is_client` is true (server ignores client-specific options).
 *
 * Supported options:
 * - `client.width`: Terminal width (positive integer)
 * - `client.height`: Terminal height (positive integer)
 * - `client.webcam_index`: Webcam device index (non-negative integer)
 * - `client.webcam_flip`: Flip webcam image horizontally (boolean)
 * - `client.color_mode`: Color mode ("none", "16", "256", "truecolor")
 * - `client.render_mode`: Render mode ("half-block", "block", "char")
 * - `client.fps`: Frames per second (1-144), can be integer or string
 * - `client.stretch`: Stretch video to terminal size (boolean)
 * - `client.quiet`: Quiet mode (boolean)
 * - `client.snapshot_mode`: Snapshot mode (boolean)
 * - `client.mirror_mode`: Mirror mode (boolean) - view webcam locally without server
 * - `client.snapshot_delay`: Snapshot delay in seconds (non-negative float)
 *
 * Invalid values are skipped with warnings.
 *
 * @ingroup config
 */
static void apply_client_config(toml_datum_t toptab, bool is_client) {
  if (!is_client) {
    return; // Server doesn't use client config
  }

  toml_datum_t client = toml_seek(toptab, "client");
  if (client.type != TOML_TABLE) {
    return; // No client section
  }

  // Width
  toml_datum_t width = toml_seek(toptab, "client.width");
  if (width.type == TOML_INT64 && !config_width_set && !auto_width) {
    int64_t width_val = width.u.int64;
    if (width_val > 0) {
      opt_width = (unsigned short int)width_val;
      auto_width = false;
      config_width_set = true;
    }
  } else if (width.type == TOML_STRING && !config_width_set) {
    const char *width_str = width.u.s;
    char error_msg[256];
    int width_val = validate_positive_int(width_str, error_msg, sizeof(error_msg));
    if (width_val > 0) {
      opt_width = (unsigned short int)width_val;
      auto_width = false;
      config_width_set = true;
    } else {
      CONFIG_WARN("%s (skipping client.width)", error_msg);
    }
  }

  // Height
  toml_datum_t height = toml_seek(toptab, "client.height");
  if (height.type == TOML_INT64 && !config_height_set && !auto_height) {
    int64_t height_val = height.u.int64;
    if (height_val > 0) {
      opt_height = (unsigned short int)height_val;
      auto_height = false;
      config_height_set = true;
    }
  } else if (height.type == TOML_STRING && !config_height_set) {
    const char *height_str = height.u.s;
    char error_msg[256];
    int height_val = validate_positive_int(height_str, error_msg, sizeof(error_msg));
    if (height_val > 0) {
      opt_height = (unsigned short int)height_val;
      auto_height = false;
      config_height_set = true;
    } else {
      CONFIG_WARN("%s (skipping client.height)", error_msg);
    }
  }

  // Webcam index
  toml_datum_t webcam_index = toml_seek(toptab, "client.webcam_index");
  if (webcam_index.type == TOML_INT64 && !config_webcam_index_set) {
    int64_t idx = webcam_index.u.int64;
    if (idx >= 0) {
      opt_webcam_index = (unsigned short int)idx;
      config_webcam_index_set = true;
    }
  } else if (webcam_index.type == TOML_STRING && !config_webcam_index_set) {
    const char *idx_str = webcam_index.u.s;
    char error_msg[256];
    int idx = validate_non_negative_int(idx_str, error_msg, sizeof(error_msg));
    if (idx >= 0) {
      opt_webcam_index = (unsigned short int)idx;
      config_webcam_index_set = true;
    } else {
      CONFIG_WARN("%s (skipping client.webcam_index)", error_msg);
    }
  }

  // Webcam flip
  toml_datum_t webcam_flip = toml_seek(toptab, "client.webcam_flip");
  if (webcam_flip.type == TOML_BOOLEAN && !config_webcam_flip_set) {
    opt_webcam_flip = webcam_flip.u.boolean;
    config_webcam_flip_set = true;
  }

  // Color mode
  toml_datum_t color_mode = toml_seek(toptab, "client.color_mode");
  const char *color_mode_str = get_toml_string(color_mode);
  if (color_mode_str && !config_color_mode_set) {
    char error_msg[256];
    int mode = validate_color_mode(color_mode_str, error_msg, sizeof(error_msg));
    if (mode >= 0) {
      opt_color_mode = (terminal_color_mode_t)mode;
      config_color_mode_set = true;
    } else {
      CONFIG_WARN("%s (skipping client.color_mode)", error_msg);
    }
  }

  // Render mode
  toml_datum_t render_mode = toml_seek(toptab, "client.render_mode");
  const char *render_mode_str = get_toml_string(render_mode);
  if (render_mode_str && !config_render_mode_set) {
    char error_msg[256];
    int mode = validate_render_mode(render_mode_str, error_msg, sizeof(error_msg));
    if (mode >= 0) {
      opt_render_mode = (render_mode_t)mode;
      config_render_mode_set = true;
    } else {
      CONFIG_WARN("%s (skipping client.render_mode)", error_msg);
    }
  }

  // FPS
  toml_datum_t fps = toml_seek(toptab, "client.fps");
  extern int g_max_fps; // From common.c
  if (fps.type == TOML_INT64) {
    int64_t fps_val = fps.u.int64;
    if (fps_val >= 1 && fps_val <= 144) {
      g_max_fps = (int)fps_val;
    } else {
      CONFIG_WARN("Invalid FPS value %lld (must be 1-144, skipping client.fps)", (long long)fps_val);
    }
  } else if (fps.type == TOML_STRING) {
    const char *fps_str = fps.u.s;
    char error_msg[256];
    int fps_val = validate_fps(fps_str, error_msg, sizeof(error_msg));
    if (fps_val > 0) {
      g_max_fps = fps_val;
    } else {
      CONFIG_WARN("%s (skipping client.fps)", error_msg);
    }
  }

  // Stretch
  toml_datum_t stretch = toml_seek(toptab, "client.stretch");
  if (stretch.type == TOML_BOOLEAN && !config_stretch_set) {
    opt_stretch = stretch.u.boolean ? 1 : 0;
    config_stretch_set = true;
  }

  // Quiet
  toml_datum_t quiet = toml_seek(toptab, "client.quiet");
  if (quiet.type == TOML_BOOLEAN && !config_quiet_set) {
    opt_quiet = quiet.u.boolean ? 1 : 0;
    config_quiet_set = true;
  }

  // Snapshot mode
  toml_datum_t snapshot_mode = toml_seek(toptab, "client.snapshot_mode");
  if (snapshot_mode.type == TOML_BOOLEAN && !config_snapshot_mode_set) {
    opt_snapshot_mode = snapshot_mode.u.boolean ? 1 : 0;
    config_snapshot_mode_set = true;
  }

  // Mirror mode
  toml_datum_t mirror_mode = toml_seek(toptab, "client.mirror_mode");
  if (mirror_mode.type == TOML_BOOLEAN && !config_mirror_mode_set) {
    opt_mirror_mode = mirror_mode.u.boolean ? 1 : 0;
    config_mirror_mode_set = true;
  }

  // Snapshot delay
  toml_datum_t snapshot_delay = toml_seek(toptab, "client.snapshot_delay");
  if (snapshot_delay.type == TOML_FP64 && !config_snapshot_delay_set) {
    double delay = snapshot_delay.u.fp64;
    if (delay >= 0.0) {
      opt_snapshot_delay = (float)delay;
      config_snapshot_delay_set = true;
    } else {
      CONFIG_WARN("Invalid snapshot_delay value %.2f (must be non-negative, skipping)", delay);
    }
  } else if (snapshot_delay.type == TOML_INT64 && !config_snapshot_delay_set) {
    // Handle integer values like: snapshot_delay = 5
    int64_t delay = snapshot_delay.u.int64;
    if (delay >= 0) {
      opt_snapshot_delay = (float)delay;
      config_snapshot_delay_set = true;
    } else {
      CONFIG_WARN("Invalid snapshot_delay value %lld (must be non-negative, skipping)", (long long)delay);
    }
  } else if (snapshot_delay.type == TOML_STRING && !config_snapshot_delay_set) {
    const char *delay_str = snapshot_delay.u.s;
    char error_msg[256];
    float delay = validate_float_non_negative(delay_str, error_msg, sizeof(error_msg));
    if (delay >= 0.0f) {
      opt_snapshot_delay = delay;
      config_snapshot_delay_set = true;
    } else {
      CONFIG_WARN("%s (skipping client.snapshot_delay)", error_msg);
    }
  }
}

/**
 * @brief Load and apply audio configuration from TOML
 * @param toptab Root TOML table
 * @param is_client `true` if loading client config, `false` for server config
 *
 * Applies configuration from the `[audio]` section. Only processes config
 * when `is_client` is true (server doesn't use audio options).
 *
 * Supported options:
 * - `audio.enabled`: Enable audio streaming (boolean)
 * - `audio.microphone_index`: Microphone device index (integer, -1 for default)
 * - `audio.speakers_index`: Speakers device index (integer, -1 for default)
 *
 * Invalid values are skipped with warnings.
 *
 * @ingroup config
 */
static void apply_audio_config(toml_datum_t toptab, bool is_client) {
  if (!is_client) {
    return; // Server doesn't use audio config
  }

  toml_datum_t audio = toml_seek(toptab, "audio");
  if (audio.type != TOML_TABLE) {
    return; // No audio section
  }

  // Audio enabled
  toml_datum_t audio_enabled = toml_seek(toptab, "audio.enabled");
  if (audio_enabled.type == TOML_BOOLEAN && !config_audio_enabled_set) {
    opt_audio_enabled = audio_enabled.u.boolean ? 1 : 0;
    config_audio_enabled_set = true;
  }

  // Microphone index (-1 = default, 0+ = specific device)
  toml_datum_t microphone_index = toml_seek(toptab, "audio.microphone_index");
  if (microphone_index.type == TOML_INT64 && !config_microphone_index_set) {
    int64_t mic_idx = microphone_index.u.int64;
    if (mic_idx >= -1) {
      opt_microphone_index = (int)mic_idx;
      config_microphone_index_set = true;
    }
  } else if (microphone_index.type == TOML_STRING && !config_microphone_index_set) {
    const char *mic_str = microphone_index.u.s;
    char error_msg[256];
    // Note: validate_non_negative_int returns -1 on error, so we can't use it for values that allow -1
    // Instead, use strtoint_safe directly and check for INT_MIN (the error sentinel)
    int mic_idx = strtoint_safe(mic_str);
    if (mic_idx != INT_MIN && mic_idx >= -1) {
      opt_microphone_index = mic_idx;
      config_microphone_index_set = true;
    } else {
      SAFE_SNPRINTF(error_msg, sizeof(error_msg), "Invalid microphone_index value '%s'. Must be -1 or greater.", mic_str);
      CONFIG_WARN("%s (skipping audio.microphone_index)", error_msg);
    }
  }

  // Speakers index (-1 = default, 0+ = specific device)
  toml_datum_t speakers_index = toml_seek(toptab, "audio.speakers_index");
  if (speakers_index.type == TOML_INT64 && !config_speakers_index_set) {
    int64_t spk_idx = speakers_index.u.int64;
    if (spk_idx >= -1) {
      opt_speakers_index = (int)spk_idx;
      config_speakers_index_set = true;
    }
  } else if (speakers_index.type == TOML_STRING && !config_speakers_index_set) {
    const char *spk_str = speakers_index.u.s;
    char error_msg[256];
    // Note: validate_non_negative_int returns -1 on error, so we can't use it for values that allow -1
    // Instead, use strtoint_safe directly and check for INT_MIN (the error sentinel)
    int spk_idx = strtoint_safe(spk_str);
    if (spk_idx != INT_MIN && spk_idx >= -1) {
      opt_speakers_index = spk_idx;
      config_speakers_index_set = true;
    } else {
      SAFE_SNPRINTF(error_msg, sizeof(error_msg), "Invalid speakers_index value '%s'. Must be -1 or greater.", spk_str);
      CONFIG_WARN("%s (skipping audio.speakers_index)", error_msg);
    }
  }
}

/**
 * @brief Load and apply palette configuration from TOML
 * @param toptab Root TOML table
 *
 * Applies configuration from the `[palette]` section:
 * - `palette.type`: Palette type ("blocks", "half-blocks", "chars", "custom")
 * - `palette.chars`: Custom palette character string (max 255 chars)
 *
 * If `palette.chars` is provided, `palette.type` is automatically set to "custom".
 * Invalid values are skipped with warnings.
 *
 * @ingroup config
 */
static void apply_palette_config_from_toml(toml_datum_t toptab) {
  toml_datum_t palette = toml_seek(toptab, "palette");
  if (palette.type != TOML_TABLE) {
    return; // No palette section
  }

  // Palette type
  toml_datum_t palette_type = toml_seek(toptab, "palette.type");
  const char *palette_type_str = get_toml_string(palette_type);
  if (palette_type_str && !config_palette_set) {
    char error_msg[256];
    int type = validate_palette(palette_type_str, error_msg, sizeof(error_msg));
    if (type >= 0) {
      opt_palette_type = (palette_type_t)type;
      config_palette_set = true;
    } else {
      CONFIG_WARN("%s (skipping palette.type)", error_msg);
    }
  }

  // Palette chars (custom palette)
  toml_datum_t palette_chars = toml_seek(toptab, "palette.chars");
  const char *palette_chars_str = get_toml_string(palette_chars);
  if (palette_chars_str && !config_palette_chars_set) {
    if (strlen(palette_chars_str) < sizeof(opt_palette_custom)) {
      SAFE_STRNCPY(opt_palette_custom, palette_chars_str, sizeof(opt_palette_custom));
      opt_palette_custom[sizeof(opt_palette_custom) - 1] = '\0';
      opt_palette_custom_set = true;
      opt_palette_type = PALETTE_CUSTOM; // Automatically set to custom
      config_palette_chars_set = true;
    } else {
      CONFIG_WARN("Invalid palette.chars: too long (%zu chars, max %zu, skipping)", strlen(palette_chars_str),
                  sizeof(opt_palette_custom) - 1);
    }
  }
}

/**
 * @brief Load and apply crypto configuration from TOML
 * @param toptab Root TOML table
 * @param is_client `true` if loading client config, `false` for server config
 *
 * Applies configuration from the `[crypto]` section:
 * - `crypto.encrypt_enabled`: Enable encryption (boolean)
 * - `crypto.key`: Encryption key identifier (string, e.g., "gpg:keyid")
 * - `crypto.password`: Password for encryption (string, **warning**: insecure!)
 * - `crypto.keyfile`: Path to key file (string)
 * - `crypto.no_encrypt`: Disable encryption (boolean)
 * - `crypto.server_key`: Server public key (client only, string)
 * - `crypto.client_keys`: Client keys directory (server only, string)
 *
 * @warning Storing passwords in config files is insecure. A warning is printed
 *          if a password is found. Use CLI `--password` or environment variables instead.
 *
 * Invalid values are skipped with warnings.
 *
 * @ingroup config
 */
static asciichat_error_t apply_crypto_config(toml_datum_t toptab, bool is_client) {
  toml_datum_t crypto = toml_seek(toptab, "crypto");
  if (crypto.type != TOML_TABLE) {
    return ASCIICHAT_OK; // No crypto section
  }

  // Encrypt enabled
  toml_datum_t encrypt_enabled = toml_seek(toptab, "crypto.encrypt_enabled");
  if (encrypt_enabled.type == TOML_BOOLEAN && !config_encrypt_enabled_set) {
    opt_encrypt_enabled = encrypt_enabled.u.boolean ? 1 : 0;
    config_encrypt_enabled_set = true;
  }

  // Key
  toml_datum_t key = toml_seek(toptab, "crypto.key");
  const char *key_str = get_toml_string(key);
  if (key_str && strlen(key_str) > 0 && !config_encrypt_key_set) {
    if (path_looks_like_path(key_str)) {
      char *normalized_key = NULL;
      asciichat_error_t key_result = path_validate_user_path(key_str, PATH_ROLE_KEY_PRIVATE, &normalized_key);
      if (key_result != ASCIICHAT_OK) {
        SAFE_FREE(normalized_key);
        return key_result;
      }
      SAFE_SNPRINTF(opt_encrypt_key, OPTIONS_BUFF_SIZE, "%s", normalized_key);
      SAFE_FREE(normalized_key);
    } else {
      SAFE_SNPRINTF(opt_encrypt_key, OPTIONS_BUFF_SIZE, "%s", key_str);
    }
    opt_encrypt_enabled = 1; // Auto-enable encryption when key provided
    config_encrypt_key_set = true;
  }

  // Password (WARNING: storing passwords in config file is insecure!)
  // We only load it if explicitly set, but warn user
  toml_datum_t password = toml_seek(toptab, "crypto.password");
  const char *password_str = get_toml_string(password);
  if (password_str && strlen(password_str) > 0 && !config_password_set) {
    size_t password_len = strlen(password_str);
    if (password_len >= MIN_PASSWORD_LENGTH && password_len <= MAX_PASSWORD_LENGTH) {
      CONFIG_WARN("Password stored in config file is insecure! Use CLI --password instead.");
      SAFE_SNPRINTF(opt_password, OPTIONS_BUFF_SIZE, "%s", password_str);
      opt_encrypt_enabled = 1; // Auto-enable encryption when password provided
      config_password_set = true;
    } else {
      CONFIG_WARN("Invalid password length (must be %d-%d, skipping crypto.password)", MIN_PASSWORD_LENGTH,
                  MAX_PASSWORD_LENGTH);
    }
  }

  // Keyfile
  toml_datum_t keyfile = toml_seek(toptab, "crypto.keyfile");
  const char *keyfile_str = get_toml_string(keyfile);
  if (keyfile_str && strlen(keyfile_str) > 0 && !config_encrypt_keyfile_set) {
    if (path_looks_like_path(keyfile_str)) {
      char *normalized_keyfile = NULL;
      asciichat_error_t keyfile_result =
          path_validate_user_path(keyfile_str, PATH_ROLE_KEY_PRIVATE, &normalized_keyfile);
      if (keyfile_result != ASCIICHAT_OK) {
        SAFE_FREE(normalized_keyfile);
        return keyfile_result;
      }
      SAFE_SNPRINTF(opt_encrypt_keyfile, OPTIONS_BUFF_SIZE, "%s", normalized_keyfile);
      SAFE_FREE(normalized_keyfile);
    } else {
      SAFE_SNPRINTF(opt_encrypt_keyfile, OPTIONS_BUFF_SIZE, "%s", keyfile_str);
    }
    opt_encrypt_enabled = 1; // Auto-enable encryption when keyfile provided
    config_encrypt_keyfile_set = true;
  }

  // No encrypt
  toml_datum_t no_encrypt = toml_seek(toptab, "crypto.no_encrypt");
  if (no_encrypt.type == TOML_BOOLEAN && !config_no_encrypt_set) {
    if (no_encrypt.u.boolean) {
      opt_no_encrypt = 1;
      opt_encrypt_enabled = 0;
      config_no_encrypt_set = true;
    }
  }

  // Server key (client only)
  if (is_client) {
    toml_datum_t server_key = toml_seek(toptab, "crypto.server_key");
    const char *server_key_str = get_toml_string(server_key);
    if (server_key_str && strlen(server_key_str) > 0 && !config_server_key_set) {
      if (path_looks_like_path(server_key_str)) {
        char *normalized_server_key = NULL;
        asciichat_error_t server_key_result =
            path_validate_user_path(server_key_str, PATH_ROLE_KEY_PUBLIC, &normalized_server_key);
        if (server_key_result != ASCIICHAT_OK) {
          SAFE_FREE(normalized_server_key);
          return server_key_result;
        }
        SAFE_SNPRINTF(opt_server_key, OPTIONS_BUFF_SIZE, "%s", normalized_server_key);
        SAFE_FREE(normalized_server_key);
      } else {
        SAFE_SNPRINTF(opt_server_key, OPTIONS_BUFF_SIZE, "%s", server_key_str);
      }
      config_server_key_set = true;
    }
  }

  // Client keys (server only)
  if (!is_client) {
    toml_datum_t client_keys = toml_seek(toptab, "crypto.client_keys");
    const char *client_keys_str = get_toml_string(client_keys);
    if (client_keys_str && strlen(client_keys_str) > 0 && !config_client_keys_set) {
      if (path_looks_like_path(client_keys_str)) {
        char *normalized_client_keys = NULL;
        asciichat_error_t client_keys_result =
            path_validate_user_path(client_keys_str, PATH_ROLE_CLIENT_KEYS, &normalized_client_keys);
        if (client_keys_result != ASCIICHAT_OK) {
          SAFE_FREE(normalized_client_keys);
          return client_keys_result;
        }
        SAFE_SNPRINTF(opt_client_keys, OPTIONS_BUFF_SIZE, "%s", normalized_client_keys);
        SAFE_FREE(normalized_client_keys);
      } else {
        SAFE_SNPRINTF(opt_client_keys, OPTIONS_BUFF_SIZE, "%s", client_keys_str);
      }
      config_client_keys_set = true;
    }
  }

  return ASCIICHAT_OK;
}

/**
 * @brief Load and apply log file configuration from TOML
 * @param toptab Root TOML table
 *
 * Applies log file configuration. The log file path can be specified either:
 * - At the root level: `log_file = "path/to/log"`
 * - In a `[logging]` section: `logging.log_file = "path/to/log"`
 *
 * The root-level `log_file` takes precedence if both are present.
 *
 * @ingroup config
 */
static asciichat_error_t apply_log_config(toml_datum_t toptab) {
  // Log file can be in root or in a [logging] section
  toml_datum_t log_file = toml_seek(toptab, "log_file");
  if (log_file.type == TOML_UNKNOWN) {
    log_file = toml_seek(toptab, "logging.log_file");
  }

  const char *log_file_str = get_toml_string(log_file);
  if (log_file_str && strlen(log_file_str) > 0 && !config_log_file_set) {
    char *normalized_log = NULL;
    asciichat_error_t log_result = path_validate_user_path(log_file_str, PATH_ROLE_LOG_FILE, &normalized_log);
    if (log_result != ASCIICHAT_OK) {
      SAFE_FREE(normalized_log);
      return log_result;
    }
    SAFE_SNPRINTF(opt_log_file, OPTIONS_BUFF_SIZE, "%s", normalized_log);
    SAFE_FREE(normalized_log);
    config_log_file_set = true;
  }
  return ASCIICHAT_OK;
}

/** @} */

/**
 * @brief Main function to load configuration from file and apply to global options
 * @param is_client `true` if loading client configuration, `false` for server configuration
 * @param config_path Optional path to config file (NULL uses default location)
 * @param strict If true, errors are fatal; if false, errors are non-fatal warnings
 * @return ASCIICHAT_OK on success, error code on failure (if strict) or non-fatal (if !strict)
 *
 * This is the main entry point for configuration loading. It:
 * 1. Expands the config file path (default location or custom path)
 * 2. Checks if the file exists and is a regular file
 * 3. Parses the TOML file using tomlc17
 * 4. Applies configuration from each section (network, client, palette, crypto, logging)
 * 5. Frees resources and returns
 *
 * Configuration file errors are non-fatal if strict is false:
 * - Missing file: Returns ASCIICHAT_OK (config file is optional)
 * - Not a regular file: Warns and returns ASCIICHAT_OK
 * - Parse errors: Warns and returns ASCIICHAT_OK
 * - Invalid values: Individual values are skipped with warnings
 *
 * If strict is true, any error causes immediate return with error code.
 *
 * @note This function should be called before `options_init()` parses command-line
 *       arguments to ensure CLI arguments can override config file values.
 *
 * @note Configuration warnings are printed to stderr because logging may not be
 *       initialized yet when this function is called.
 *
 * @ingroup config
 */
asciichat_error_t config_load_and_apply(bool is_client, const char *config_path, bool strict) {
  char *config_path_expanded = NULL;
  defer(SAFE_FREE(config_path_expanded));

  if (config_path) {
    // Use custom path provided
    config_path_expanded = expand_path(config_path);
    if (!config_path_expanded) {
      // If expansion fails, try using as-is (might already be absolute)
      config_path_expanded = platform_strdup(config_path);
    }
  } else {
    // Use default location with XDG support
    char *config_dir = get_config_dir();
    defer(SAFE_FREE(config_dir));
    if (config_dir) {
      // Note: get_config_dir() returns path with trailing separator
      size_t len = strlen(config_dir) + strlen("config.toml") + 1;
      config_path_expanded = SAFE_MALLOC(len, char *);
      if (config_path_expanded) {
        safe_snprintf(config_path_expanded, len, "%sconfig.toml", config_dir);
      }
    }

    // Fallback to ~/.ascii-chat/config.toml
    if (!config_path_expanded) {
      config_path_expanded = expand_path("~/.ascii-chat/config.toml");
    }
  }

  if (!config_path_expanded) {
    if (strict) {
      return SET_ERRNO(ERROR_CONFIG, "Failed to resolve config file path");
    }
    return ASCIICHAT_OK;
  }

  char *validated_config_path = NULL;
  asciichat_error_t validate_result =
      path_validate_user_path(config_path_expanded, PATH_ROLE_CONFIG_FILE, &validated_config_path);
  if (validate_result != ASCIICHAT_OK) {
    return validate_result;
  }
  SAFE_FREE(config_path_expanded);
  config_path_expanded = validated_config_path;

  // Determine display path for error messages (before any early returns)
  const char *display_path = config_path ? config_path : config_path_expanded;

  // Check if config file exists
  struct stat st;
  if (stat(config_path_expanded, &st) != 0) {
    if (strict) {
      return SET_ERRNO(ERROR_CONFIG, "Config file does not exist: '%s'", display_path);
    }
    // File doesn't exist, that's OK - not required (non-strict mode)
    return ASCIICHAT_OK;
  }

  // Verify it's a regular file
  if (!S_ISREG(st.st_mode)) {
    if (strict) {
      return SET_ERRNO(ERROR_CONFIG, "Config file exists but is not a regular file: '%s'", display_path);
    }
    CONFIG_WARN("Config file exists but is not a regular file: '%s' (skipping)", display_path);
    return ASCIICHAT_OK;
  }

  // Parse TOML file
  toml_result_t result = toml_parse_file_ex(config_path_expanded);

  if (!result.ok) {
    // result.errmsg is an array, so check its first character
    const char *errmsg = (strlen(result.errmsg) > 0) ? result.errmsg : "Unknown parse error";

    if (strict) {
      // For strict mode, return detailed error message directly
      // Note: SET_ERRNO stores the message in context, but asciichat_error_string() only returns generic codes
      // So we need to format the error message ourselves here
      char error_buffer[512];
      safe_snprintf(error_buffer, sizeof(error_buffer), "Failed to parse config file '%s': %s", display_path, errmsg);
      return SET_ERRNO(ERROR_CONFIG, "%s", error_buffer);
    }
    CONFIG_WARN("Failed to parse config file '%s': %s (skipping)", display_path, errmsg);
    return ASCIICHAT_OK; // Non-fatal error
  }

  // Apply configuration from each section
  apply_network_config(result.toptab, is_client);
  apply_client_config(result.toptab, is_client);
  apply_audio_config(result.toptab, is_client);
  apply_palette_config_from_toml(result.toptab);
  asciichat_error_t crypto_result = apply_crypto_config(result.toptab, is_client);
  if (crypto_result != ASCIICHAT_OK) {
    return crypto_result;
  }
  asciichat_error_t log_result = apply_log_config(result.toptab);
  if (log_result != ASCIICHAT_OK) {
    return log_result;
  }

<<<<<<< HEAD
  // Reset all config flags for next call (in case config_load_and_apply is called multiple times)
=======
  // Reset ALL config flags for next call
  // (e.g., if config_load_and_apply is called multiple times)
>>>>>>> d9a5b1b2
  config_address_set = false;
  config_address6_set = false;
  config_port_set = false;
  config_width_set = false;
  config_height_set = false;
  config_webcam_index_set = false;
  config_webcam_flip_set = false;
  config_color_mode_set = false;
  config_render_mode_set = false;
  config_palette_set = false;
  config_palette_chars_set = false;
  config_audio_enabled_set = false;
  config_microphone_index_set = false;
  config_speakers_index_set = false;
  config_stretch_set = false;
  config_quiet_set = false;
  config_snapshot_mode_set = false;
  config_mirror_mode_set = false;
  config_snapshot_delay_set = false;
  config_log_file_set = false;
  config_encrypt_enabled_set = false;
  config_encrypt_key_set = false;
  config_password_set = false;
  config_encrypt_keyfile_set = false;
  config_no_encrypt_set = false;
  config_server_key_set = false;
  config_client_keys_set = false;

  CONFIG_DEBUG("Loaded configuration from %s", display_path);
  return ASCIICHAT_OK;
}

/**
 * @brief Create default configuration file with all default values
 * @param config_path Path to config file to create (NULL uses default location)
 * @return ASCIICHAT_OK on success, error code on failure
 *
 * Creates a new configuration file at the specified path (or default location
 * if config_path is NULL) with all configuration options set to their default
 * values from options.h.
 *
 * The created file includes:
 * - Version comment at the top (current ascii-chat version)
 * - All supported configuration sections with default values
 * - Comments explaining each option
 *
 * @note The function will create the directory structure if needed.
 * @note If the file already exists, it will not be overwritten (returns error).
 *
 * @ingroup config
 */
asciichat_error_t config_create_default(const char *config_path) {
  char *config_path_expanded = NULL;
  defer(SAFE_FREE(config_path_expanded));

  if (config_path) {
    // Use custom path provided
    config_path_expanded = expand_path(config_path);
    if (!config_path_expanded) {
      // If expansion fails, try using as-is (might already be absolute)
      config_path_expanded = platform_strdup(config_path);
    }
  } else {
    // Use default location with XDG support
    char *config_dir = get_config_dir();
    defer(SAFE_FREE(config_dir));
    if (config_dir) {
      // Note: get_config_dir() returns path with trailing separator
      size_t len = strlen(config_dir) + strlen("config.toml") + 1;
      config_path_expanded = SAFE_MALLOC(len, char *);
      if (config_path_expanded) {
        safe_snprintf(config_path_expanded, len, "%sconfig.toml", config_dir);
      }
    }

    // Fallback to ~/.ascii-chat/config.toml
    if (!config_path_expanded) {
      config_path_expanded = expand_path("~/.ascii-chat/config.toml");
    }
  }

  if (!config_path_expanded) {
    return SET_ERRNO(ERROR_CONFIG, "Failed to resolve config file path");
  }

  char *validated_config_path = NULL;
  asciichat_error_t validate_result =
      path_validate_user_path(config_path_expanded, PATH_ROLE_CONFIG_FILE, &validated_config_path);
  if (validate_result != ASCIICHAT_OK) {
    return validate_result;
  }
  SAFE_FREE(config_path_expanded);
  config_path_expanded = validated_config_path;

  // Check if file already exists
  struct stat st;
  if (stat(config_path_expanded, &st) == 0) {
    return SET_ERRNO(ERROR_CONFIG, "Config file already exists: %s", config_path ? config_path : "default location");
  }

  // Create directory if needed
  char *dir_path = platform_strdup(config_path_expanded);
  if (!dir_path) {
    return SET_ERRNO(ERROR_MEMORY, "Failed to allocate memory for directory path");
  }

  // Find the last path separator
  char *last_sep = strrchr(dir_path, PATH_DELIM);

  if (last_sep) {
    *last_sep = '\0';
    // Create directory (similar to known_hosts.c approach)
#ifdef _WIN32
    // Windows: Create directory (creates only one level)
    int mkdir_result = _mkdir(dir_path);
#else
    // POSIX: Create directory with DIR_PERM_PRIVATE permissions
    int mkdir_result = mkdir(dir_path, DIR_PERM_PRIVATE);
#endif
    if (mkdir_result != 0 && errno != EEXIST) {
      // mkdir failed and it's not because the directory already exists
      // Verify if directory actually exists despite the error (Windows compatibility)
      struct stat test_st;
      if (stat(dir_path, &test_st) != 0) {
        // Directory doesn't exist and we couldn't create it
        // Note: Must use dir_path in error message BEFORE freeing it
        asciichat_error_t err = SET_ERRNO_SYS(ERROR_CONFIG, "Failed to create config directory: %s", dir_path);
        SAFE_FREE(dir_path);
        return err;
      }
      // Directory exists despite error, proceed
    }
  }
  SAFE_FREE(dir_path);

  // Create file with default values
  FILE *f = platform_fopen(config_path_expanded, "w");
  defer(SAFE_FCLOSE(f));
  if (!f) {
    return SET_ERRNO_SYS(ERROR_CONFIG, "Failed to create config file: %s", config_path_expanded);
  }

  // Write version comment
  (void)fprintf(f, "# ascii-chat configuration file\n");
  (void)fprintf(f, "# Generated by ascii-chat v%d.%d.%d-%s\n", ASCII_CHAT_VERSION_MAJOR, ASCII_CHAT_VERSION_MINOR,
                ASCII_CHAT_VERSION_PATCH, ASCII_CHAT_GIT_VERSION);
  (void)fprintf(f, "#\n");
  (void)fprintf(f, "# If you upgrade ascii-chat and this version comment changes, you may need to\n");
  (void)fprintf(f, "# delete and regenerate this file with: ascii-chat --config-create\n");
  (void)fprintf(f, "#\n\n");

  // Write network section with defaults
  (void)fprintf(f, "[network]\n");
  (void)fprintf(f, "# Port number (1-65535, shared between server and client)\n");
  // Use opt_port (always initialized to "27224" by default)
  (void)fprintf(f, "#port = %s\n\n", opt_port);

  // Write server section with bind addresses
  (void)fprintf(f, "[server]\n");
  (void)fprintf(f, "# IPv4 bind address (default: 127.0.0.1)\n");
  (void)fprintf(f, "#bind_ipv4 = \"127.0.0.1\"\n");
  (void)fprintf(f, "# IPv6 bind address (default: ::1 for IPv6-only, or :: for dual-stack)\n");
  (void)fprintf(f, "#bind_ipv6 = \"::1\"\n");
  (void)fprintf(f, "# Legacy bind address (fallback if bind_ipv4/bind_ipv6 not set)\n");
  (void)fprintf(f, "#address = \"::\"\n\n");

  // Write client section with defaults
  (void)fprintf(f, "[client]\n");
  (void)fprintf(f, "# Server address to connect to\n");
  (void)fprintf(f, "#address = \"%s\"\n", opt_address);
  (void)fprintf(f, "# Alternative: set via network.address (legacy)\n");
  (void)fprintf(f, "#network.address = \"%s\"\n\n", opt_address);
  (void)fprintf(f, "# Terminal width in characters (0 = auto-detect)\n");
  (void)fprintf(f, "#width = %d\n", OPT_WIDTH_DEFAULT);
  (void)fprintf(f, "# Terminal height in characters (0 = auto-detect)\n");
  (void)fprintf(f, "#height = %d\n", OPT_HEIGHT_DEFAULT);
  (void)fprintf(f, "# Webcam device index (0 = first webcam)\n");
  (void)fprintf(f, "#webcam_index = %hu\n", opt_webcam_index);
  (void)fprintf(f, "# Flip webcam image horizontally\n");
  (void)fprintf(f, "#webcam_flip = %s\n", opt_webcam_flip ? "true" : "false");
  (void)fprintf(f, "# Color mode: \"none\", \"16\", \"256\", \"truecolor\" (or \"auto\" for auto-detect)\n");
  (void)fprintf(f, "#color_mode = \"auto\"\n");
  (void)fprintf(f, "# Render mode: \"foreground\", \"background\", \"half-block\"\n");
  (void)fprintf(f, "#render_mode = \"foreground\"\n");
  (void)fprintf(f, "# Frames per second (1-144, default: 30 for Windows, 60 for Unix)\n");
#if defined(_WIN32)
  (void)fprintf(f, "#fps = 30\n");
#else
  (void)fprintf(f, "#fps = 60\n");
#endif
  (void)fprintf(f, "# Stretch video to terminal size (without preserving aspect ratio)\n");
  (void)fprintf(f, "#stretch = %s\n", opt_stretch ? "true" : "false");
  (void)fprintf(f, "# Quiet mode (disable console logging)\n");
  (void)fprintf(f, "#quiet = %s\n", opt_quiet ? "true" : "false");
  (void)fprintf(f, "# Snapshot mode (capture one frame and exit)\n");
  (void)fprintf(f, "#snapshot_mode = %s\n", opt_snapshot_mode ? "true" : "false");
  (void)fprintf(f, "# Mirror mode (view webcam locally without server)\n");
  (void)fprintf(f, "#mirror_mode = %s\n", opt_mirror_mode ? "true" : "false");
  (void)fprintf(f, "# Snapshot delay in seconds (for webcam warmup)\n");
  (void)fprintf(f, "#snapshot_delay = %.1f\n", (double)opt_snapshot_delay);
  (void)fprintf(f, "# Use test pattern instead of real webcam\n");
  (void)fprintf(f, "#test_pattern = %s\n", opt_test_pattern ? "true" : "false");
  (void)fprintf(f, "# Show terminal capabilities and exit\n");
  (void)fprintf(f, "#show_capabilities = %s\n", opt_show_capabilities ? "true" : "false");
  (void)fprintf(f, "# Force UTF-8 support\n");
  (void)fprintf(f, "#force_utf8 = %s\n\n", opt_force_utf8 ? "true" : "false");

  // Write audio section (client only)
  (void)fprintf(f, "[audio]\n");
  (void)fprintf(f, "# Enable audio streaming\n");
  (void)fprintf(f, "#enabled = %s\n", opt_audio_enabled ? "true" : "false");
  (void)fprintf(f, "# Microphone device index (-1 = use default)\n");
  (void)fprintf(f, "#microphone_index = %d\n", opt_microphone_index);
  (void)fprintf(f, "# Speakers device index (-1 = use default)\n");
  (void)fprintf(f, "#speakers_index = %d\n\n", opt_speakers_index);

  // Write palette section
  (void)fprintf(f, "[palette]\n");
  (void)fprintf(f, "# Palette type: \"blocks\", \"half-blocks\", \"chars\", \"custom\"\n");
  (void)fprintf(f, "#type = \"half-blocks\"\n");
  (void)fprintf(f, "# Custom palette characters (only used if type = \"custom\")\n");
  (void)fprintf(f, "#chars = \"   ...',;:clodxkO0KXNWM\"\n\n");

  // Write crypto section
  (void)fprintf(f, "[crypto]\n");
  (void)fprintf(f, "# Enable encryption\n");
  (void)fprintf(f, "#encrypt_enabled = %s\n", opt_encrypt_enabled ? "true" : "false");
  (void)fprintf(f, "# Encryption key identifier (e.g., \"gpg:keyid\" or \"github:username\")\n");
  (void)fprintf(f, "#key = \"%s\"\n", opt_encrypt_key);
  (void)fprintf(f, "# Password for encryption (WARNING: storing passwords in config files is insecure!)\n");
  (void)fprintf(f, "# Use CLI --password or environment variables instead.\n");
  (void)fprintf(f, "#password = \"%s\"\n", opt_password);
  (void)fprintf(f, "# Key file path\n");
  (void)fprintf(f, "#keyfile = \"%s\"\n", opt_encrypt_keyfile);
  (void)fprintf(f, "# Disable encryption (opt-out)\n");
  (void)fprintf(f, "#no_encrypt = %s\n", opt_no_encrypt ? "true" : "false");
  (void)fprintf(f, "# Server public key (client only)\n");
  (void)fprintf(f, "#server_key = \"%s\"\n", opt_server_key);
  (void)fprintf(f, "# Client keys directory (server only)\n");
  (void)fprintf(f, "#client_keys = \"%s\"\n\n", opt_client_keys);

  // Write logging section
  (void)fprintf(f, "[logging]\n");
  (void)fprintf(f, "# Log file path (empty string = no file logging)\n");
  (void)fprintf(f, "#log_file = \"%s\"\n", opt_log_file);

  return ASCIICHAT_OK;
}<|MERGE_RESOLUTION|>--- conflicted
+++ resolved
@@ -304,11 +304,7 @@
   } else if (port.type == TOML_INT64 && !config_port_set) {
     int64_t port_val = port.u.int64;
     if (port_val >= 1 && port_val <= 65535) {
-<<<<<<< HEAD
-      SAFE_SNPRINTF(opt_port, OPTIONS_BUFF_SIZE, "%" PRId64, port_val);
-=======
       SAFE_SNPRINTF(opt_port, OPTIONS_BUFF_SIZE, "%lld", (long long)port_val);
->>>>>>> d9a5b1b2
       config_port_set = true;
     } else {
       CONFIG_WARN("Invalid port value %" PRId64 " (must be 1-65535, skipping network.port)", port_val);
@@ -979,12 +975,7 @@
     return log_result;
   }
 
-<<<<<<< HEAD
   // Reset all config flags for next call (in case config_load_and_apply is called multiple times)
-=======
-  // Reset ALL config flags for next call
-  // (e.g., if config_load_and_apply is called multiple times)
->>>>>>> d9a5b1b2
   config_address_set = false;
   config_address6_set = false;
   config_port_set = false;
