--- conflicted
+++ resolved
@@ -26,10 +26,7 @@
 #include "options/options.h"
 #include "buffer_pool.h" // For buffer pool allocation functions
 #include "util/overflow.h"
-<<<<<<< HEAD
 #include "util/image.h"
-=======
->>>>>>> 0857adbe
 
 // NOTE: luminance_palette is now passed as parameter to functions instead of using global cache
 
