#pragma once

/**
 * @file platform/init.h
 * @brief Platform initialization and static synchronization helpers
 * @ingroup platform
 * @addtogroup platform
 * @{
 *
 * This header provides platform initialization functions and static initialization
 * helpers for synchronization primitives that need to work before main().
 *
 * @author Zachary Fogg <me@zfo.gg>
 * @date September 2025
 */

#include "platform/abstraction.h"

// ============================================================================
// Static Initialization Helpers
// ============================================================================

// Since Windows doesn't support static initialization of synchronization
// primitives the same way POSIX does, we need a different approach.
// We'll use a combination of static initialization and lazy initialization.

/**
 * @brief Static mutex structure for global mutexes requiring static initialization
 *
 * Provides lazy initialization for mutexes that need to work before main().
 * Windows doesn't support static initialization of synchronization primitives
 * the same way POSIX does, so this structure enables lazy initialization with
 * thread-safe detection.
 *
 * @note The initialized flag is checked atomically before first use to ensure
 *       the mutex is initialized exactly once.
 *
 * @ingroup platform
 */
typedef struct {
  /** @brief The actual mutex */
  mutex_t mutex;
#if PLATFORM_WINDOWS
  /** @brief Thread-safe initialization flag (Windows: LONG for InterlockedCompareExchange) */
  volatile LONG initialized;
#else
  /** @brief Thread-safe initialization flag (POSIX: int for atomic operations) */
  volatile int initialized;
#endif
} static_mutex_t;

/**
 * @brief Static reader-writer lock structure for global rwlocks requiring static initialization
 *
 * Provides lazy initialization for reader-writer locks that need to work before main().
 * Uses the same lazy initialization pattern as static_mutex_t for cross-platform
 * compatibility.
 *
 * @note The initialized flag is checked atomically before first use to ensure
 *       the rwlock is initialized exactly once.
 *
 * @ingroup platform
 */
typedef struct {
  /** @brief The actual reader-writer lock */
  rwlock_t lock;
#if PLATFORM_WINDOWS
  /** @brief Thread-safe initialization flag (Windows: LONG for InterlockedCompareExchange) */
  volatile LONG initialized;
#else
  /** @brief Thread-safe initialization flag (POSIX: int for atomic operations) */
  volatile int initialized;
#endif
} static_rwlock_t;

/**
 * @brief Static condition variable structure for global condition variables requiring static initialization
 *
 * Provides lazy initialization for condition variables that need to work before main().
 * Uses the same lazy initialization pattern as static_mutex_t for cross-platform
 * compatibility.
 *
 * @note The initialized flag is checked atomically before first use to ensure
 *       the condition variable is initialized exactly once.
 *
 * @ingroup platform
 */
typedef struct {
  /** @brief The actual condition variable */
  cond_t cond;
#if PLATFORM_WINDOWS
  /** @brief Thread-safe initialization flag (Windows: LONG for InterlockedCompareExchange) */
  volatile LONG initialized;
#else
  /** @brief Thread-safe initialization flag (POSIX: int for atomic operations) */
  volatile int initialized;
#endif
} static_cond_t;

// Initialization macros
// clang-format off
#if PLATFORM_WINDOWS
#define STATIC_MUTEX_INIT {{0}, 0}
#define STATIC_RWLOCK_INIT {{0}, 0}
#define STATIC_COND_INIT {{0}, 0}
#else
#define STATIC_MUTEX_INIT {PTHREAD_MUTEX_INITIALIZER, 1}
#define STATIC_RWLOCK_INIT {PTHREAD_RWLOCK_INITIALIZER, 1}
#define STATIC_COND_INIT {PTHREAD_COND_INITIALIZER, 1}
#endif
// clang-format on

// Lazy initialization functions
static inline void static_mutex_lock(static_mutex_t *m) {
#if PLATFORM_WINDOWS
  // Use InterlockedCompareExchange for thread-safe lazy init with proper synchronization
  // Pattern: First thread sets flag to 1, initializes, then sets to 2
  // Other threads spin until flag is 2 (fully initialized)
  LONG prev = InterlockedCompareExchange(&m->initialized, 1, 0);
  if (prev == 0) {
    // We won the race - initialize the mutex
    mutex_init(&m->mutex);
    // Memory barrier to ensure init is visible before flag update
    MemoryBarrier();
    InterlockedExchange(&m->initialized, 2);
  } else if (prev == 1) {
    // Another thread is initializing - spin until done
    while (InterlockedCompareExchange(&m->initialized, 2, 2) != 2) {
      YieldProcessor();
    }
  }
  // prev == 2 means already initialized, proceed directly
#endif
  mutex_lock(&m->mutex);
}

static inline void static_mutex_unlock(static_mutex_t *m) {
  mutex_unlock(&m->mutex);
}

static inline void static_rwlock_rdlock(static_rwlock_t *l) {
#if PLATFORM_WINDOWS
  LONG prev = InterlockedCompareExchange(&l->initialized, 1, 0);
  if (prev == 0) {
    rwlock_init(&l->lock);
    MemoryBarrier();
    InterlockedExchange(&l->initialized, 2);
  } else if (prev == 1) {
    while (InterlockedCompareExchange(&l->initialized, 2, 2) != 2) {
      YieldProcessor();
    }
  }
#endif
  rwlock_rdlock(&l->lock);
}

static inline void static_rwlock_wrlock(static_rwlock_t *l) {
#if PLATFORM_WINDOWS
  LONG prev = InterlockedCompareExchange(&l->initialized, 1, 0);
  if (prev == 0) {
    rwlock_init(&l->lock);
    MemoryBarrier();
    InterlockedExchange(&l->initialized, 2);
  } else if (prev == 1) {
    while (InterlockedCompareExchange(&l->initialized, 2, 2) != 2) {
      YieldProcessor();
    }
  }
#endif
  rwlock_wrlock(&l->lock);
}

static inline void static_cond_wait(static_cond_t *c, static_mutex_t *m) {
#if PLATFORM_WINDOWS
<<<<<<< HEAD
  // THREAD SAFETY FIX: Ensure both cond and mutex are initialized before use
  if (InterlockedCompareExchange(&c->initialized, 1, 0) == 0) {
=======
  LONG prev = InterlockedCompareExchange(&c->initialized, 1, 0);
  if (prev == 0) {
>>>>>>> 36557efa
    cond_init(&c->cond);
    MemoryBarrier();
    InterlockedExchange(&c->initialized, 2);
  } else if (prev == 1) {
    while (InterlockedCompareExchange(&c->initialized, 2, 2) != 2) {
      YieldProcessor();
    }
  }
  if (InterlockedCompareExchange(&m->initialized, 1, 0) == 0) {
    mutex_init(&m->mutex);
  }
#endif
  cond_wait(&c->cond, &m->mutex);
}

static inline void static_cond_timedwait(static_cond_t *c, static_mutex_t *m, int timeout_ms) {
#if PLATFORM_WINDOWS
<<<<<<< HEAD
  // THREAD SAFETY FIX: Ensure both cond and mutex are initialized before use
  if (InterlockedCompareExchange(&c->initialized, 1, 0) == 0) {
=======
  LONG prev = InterlockedCompareExchange(&c->initialized, 1, 0);
  if (prev == 0) {
>>>>>>> 36557efa
    cond_init(&c->cond);
    MemoryBarrier();
    InterlockedExchange(&c->initialized, 2);
  } else if (prev == 1) {
    while (InterlockedCompareExchange(&c->initialized, 2, 2) != 2) {
      YieldProcessor();
    }
  }
  if (InterlockedCompareExchange(&m->initialized, 1, 0) == 0) {
    mutex_init(&m->mutex);
  }
#endif
  cond_timedwait(&c->cond, &m->mutex, timeout_ms);
}

static inline void static_cond_signal(static_cond_t *c) {
#if PLATFORM_WINDOWS
  LONG prev = InterlockedCompareExchange(&c->initialized, 1, 0);
  if (prev == 0) {
    cond_init(&c->cond);
    MemoryBarrier();
    InterlockedExchange(&c->initialized, 2);
  } else if (prev == 1) {
    while (InterlockedCompareExchange(&c->initialized, 2, 2) != 2) {
      YieldProcessor();
    }
  }
#endif
  cond_signal(&c->cond);
}

static inline void static_cond_broadcast(static_cond_t *c) {
#if PLATFORM_WINDOWS
  LONG prev = InterlockedCompareExchange(&c->initialized, 1, 0);
  if (prev == 0) {
    cond_init(&c->cond);
    MemoryBarrier();
    InterlockedExchange(&c->initialized, 2);
  } else if (prev == 1) {
    while (InterlockedCompareExchange(&c->initialized, 2, 2) != 2) {
      YieldProcessor();
    }
  }
#endif
  cond_broadcast(&c->cond);
}

// ============================================================================
// Platform Initialization
// ============================================================================

// Call this once at program startup
asciichat_error_t platform_init(void);

// Call this at program exit
void platform_cleanup(void);

/** @} */<|MERGE_RESOLUTION|>--- conflicted
+++ resolved
@@ -172,13 +172,8 @@
 
 static inline void static_cond_wait(static_cond_t *c, static_mutex_t *m) {
 #if PLATFORM_WINDOWS
-<<<<<<< HEAD
-  // THREAD SAFETY FIX: Ensure both cond and mutex are initialized before use
-  if (InterlockedCompareExchange(&c->initialized, 1, 0) == 0) {
-=======
-  LONG prev = InterlockedCompareExchange(&c->initialized, 1, 0);
-  if (prev == 0) {
->>>>>>> 36557efa
+  LONG prev = InterlockedCompareExchange(&c->initialized, 1, 0);
+  if (prev == 0) {
     cond_init(&c->cond);
     MemoryBarrier();
     InterlockedExchange(&c->initialized, 2);
@@ -196,13 +191,8 @@
 
 static inline void static_cond_timedwait(static_cond_t *c, static_mutex_t *m, int timeout_ms) {
 #if PLATFORM_WINDOWS
-<<<<<<< HEAD
-  // THREAD SAFETY FIX: Ensure both cond and mutex are initialized before use
-  if (InterlockedCompareExchange(&c->initialized, 1, 0) == 0) {
-=======
-  LONG prev = InterlockedCompareExchange(&c->initialized, 1, 0);
-  if (prev == 0) {
->>>>>>> 36557efa
+  LONG prev = InterlockedCompareExchange(&c->initialized, 1, 0);
+  if (prev == 0) {
     cond_init(&c->cond);
     MemoryBarrier();
     InterlockedExchange(&c->initialized, 2);
