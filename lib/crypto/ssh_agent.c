/**
 * @file crypto/ssh_agent.c
 * @ingroup crypto
 * @brief 🔌 SSH agent protocol implementation for key authentication via ssh-agent
 */

#include "ssh_agent.h"
#include "common.h"
#include <stdio.h>
#include <stdlib.h>
#include <string.h>
#include <sodium.h>
#include "platform/pipe.h"

#ifdef _WIN32
#include <io.h>
#include <sys/stat.h>
#include <fcntl.h>
#define SAFE_CLOSE _close
#define SAFE_UNLINK _unlink
#define SAFE_POPEN _popen
#define SAFE_PCLOSE _pclose
#else
#include <unistd.h>
#include <sys/stat.h>
#include <fcntl.h>
#define SAFE_CLOSE close
#define SAFE_UNLINK unlink
#define SAFE_POPEN popen
#define SAFE_PCLOSE pclose
#endif

// Open the SSH agent pipe/socket
static pipe_t ssh_agent_open_pipe(void) {
  const char *auth_sock = SAFE_GETENV("SSH_AUTH_SOCK");

#ifdef _WIN32
  // On Windows, use named pipe path (default or from SSH_AUTH_SOCK)
  const char *pipe_path = (auth_sock && strlen(auth_sock) > 0) ? auth_sock : "\\\\.\\pipe\\openssh-ssh-agent";
  return platform_pipe_connect(pipe_path);
#else
  // On Unix, use Unix domain socket path from SSH_AUTH_SOCK
  if (!auth_sock || strlen(auth_sock) == 0) {
    log_debug("SSH_AUTH_SOCK not set, cannot connect to ssh-agent");
    return INVALID_PIPE_VALUE;
  }
  return platform_pipe_connect(auth_sock);
#endif
}

bool ssh_agent_is_available(void) {
  // Check if SSH_AUTH_SOCK environment variable is set
  const char *auth_sock = SAFE_GETENV("SSH_AUTH_SOCK");

#ifdef _WIN32
  // On Windows, if SSH_AUTH_SOCK is not set, try to open the Windows named pipe to check availability
  if (!auth_sock || strlen(auth_sock) == 0) {
    pipe_t pipe = ssh_agent_open_pipe();
    if (pipe != INVALID_PIPE_VALUE) {
      platform_pipe_close(pipe); // Close immediately after checking
      log_debug("ssh-agent is available via Windows named pipe (SSH_AUTH_SOCK not set)");
      return true;
    } else {
      log_debug("ssh-agent not available: SSH_AUTH_SOCK not set and Windows named pipe not accessible");
      return false;
    }
  }

  // SSH_AUTH_SOCK is set on Windows
  log_debug("ssh-agent appears available (SSH_AUTH_SOCK=%s)", auth_sock);
  return true;
#else
  // Unix: SSH_AUTH_SOCK is required
  if (!auth_sock || strlen(auth_sock) == 0) {
    log_debug("ssh-agent not available: SSH_AUTH_SOCK not set");
    return false;
  }

  // Check if Unix socket exists and is accessible
  if (access(auth_sock, W_OK) != 0) {
    log_debug("ssh-agent not available: cannot access socket at %s", auth_sock);
    return false;
  }
  log_debug("ssh-agent is available at %s", auth_sock);
  return true;
#endif
}

bool ssh_agent_has_key(const public_key_t *public_key) {
  if (public_key == NULL) {
    log_warn("NULL is not a valid public key");
    return false;
  }

  // Use SSH agent protocol to list keys (works on both Windows and Unix)
  pipe_t pipe = ssh_agent_open_pipe();
  if (pipe == INVALID_PIPE_VALUE) {
    return false;
  }

  // Build SSH2_AGENTC_REQUEST_IDENTITIES message (type 11)
  unsigned char request[5];
  request[0] = 0; // length: 1 (4-byte big-endian)
  request[1] = 0;
  request[2] = 0;
  request[3] = 1;
  request[4] = 11; // SSH2_AGENTC_REQUEST_IDENTITIES

  // Send request
  ssize_t bytes_written = platform_pipe_write(pipe, request, 5);
  if (bytes_written != 5) {
    platform_pipe_close(pipe);
    return false;
  }

  // Read response
  unsigned char response[BUFFER_SIZE_XXXLARGE];
  ssize_t bytes_read = platform_pipe_read(pipe, response, sizeof(response));
  if (bytes_read < 9) {
    platform_pipe_close(pipe);
    return false;
  }

  platform_pipe_close(pipe);

  // Parse response: type should be SSH2_AGENT_IDENTITIES_ANSWER (12)
  uint8_t resp_type = response[4];
  if (resp_type != 12) {
    return false;
  }

  // Number of keys at bytes 5-8
  uint32_t num_keys = (response[5] << 24) | (response[6] << 16) | (response[7] << 8) | response[8];

  // Parse keys and check if our public key matches
  size_t pos = 9;
  for (uint32_t i = 0; i < num_keys && pos + 4 < (size_t)bytes_read; i++) {
    // Read key blob length
    uint32_t blob_len =
        (response[pos] << 24) | (response[pos + 1] << 16) | (response[pos + 2] << 8) | response[pos + 3];
    pos += 4;

    if (pos + blob_len > (size_t)bytes_read)
      break;

    // Parse the blob to extract the Ed25519 public key
    size_t blob_pos = pos;
    // Skip key type string
    if (blob_pos + 4 > pos + blob_len) {
      pos += blob_len;
      continue;
    }
    uint32_t type_len = (response[blob_pos] << 24) | (response[blob_pos + 1] << 16) | (response[blob_pos + 2] << 8) |
                        response[blob_pos + 3];
    blob_pos += 4 + type_len;

    // Read public key data
    if (blob_pos + 4 > pos + blob_len) {
      pos += blob_len;
      continue;
    }
    uint32_t pubkey_len = (response[blob_pos] << 24) | (response[blob_pos + 1] << 16) | (response[blob_pos + 2] << 8) |
                          response[blob_pos + 3];
    blob_pos += 4;

    // Compare public key (should be 32 bytes for Ed25519)
    // SECURITY FIX: Use constant-time comparison to prevent timing side channels
    if (pubkey_len == 32 && blob_pos + 32 <= pos + blob_len) {
<<<<<<< HEAD
=======
      // BUGFIX: Use constant-time comparison to prevent timing attacks
>>>>>>> 8c987b41
      if (sodium_memcmp(response + blob_pos, public_key->key, 32) == 0) {
        log_debug("Found matching key in ssh-agent");
        return true;
      }
    }

    pos += blob_len;

    // Skip comment string length + comment
    if (pos + 4 > (size_t)bytes_read)
      break;
    uint32_t comment_len =
        (response[pos] << 24) | (response[pos + 1] << 16) | (response[pos + 2] << 8) | response[pos + 3];
    pos += 4 + comment_len;
  }

  return false;
}

asciichat_error_t ssh_agent_add_key(const private_key_t *private_key, const char *key_path) {
  if (private_key == NULL) {
    return SET_ERRNO(ERROR_INVALID_PARAM, "Cannot add key to ssh-agent: private_key is NULL");
  }
  if (private_key->type != KEY_TYPE_ED25519) {
    return SET_ERRNO(ERROR_INVALID_PARAM, "Cannot add key to ssh-agent: only Ed25519 keys supported");
  }

  log_info("Adding key to ssh-agent: %s", key_path ? key_path : "(memory)");

  // Open the pipe/socket for this operation (works on both Windows and Unix)
  pipe_t pipe = ssh_agent_open_pipe();
  if (pipe == INVALID_PIPE_VALUE) {
    return SET_ERRNO(ERROR_CRYPTO, "Failed to connect to ssh-agent");
  }

  // Build SSH agent protocol message: SSH2_AGENTC_ADD_IDENTITY (17)
  // Message format:
  //   uint32: message length
  //   byte:   SSH2_AGENTC_ADD_IDENTITY (17)
  //   string: key type ("ssh-ed25519")
  //   string: public key (32 bytes)
  //   string: private key (64 bytes)
  //   string: comment (key path or empty)

  unsigned char buf[BUFFER_SIZE_XXLARGE];
  size_t pos = 4; // Reserve space for length prefix

  // Message type: SSH2_AGENTC_ADD_IDENTITY
  buf[pos++] = 17;

  // Key type: "ssh-ed25519" (11 bytes)
  uint32_t len = 11;
  buf[pos++] = (len >> 24) & 0xFF;
  buf[pos++] = (len >> 16) & 0xFF;
  buf[pos++] = (len >> 8) & 0xFF;
  buf[pos++] = len & 0xFF;
  // NOLINTNEXTLINE(bugprone-not-null-terminated-result) - Binary protocol, intentionally not null-terminated
  memcpy(buf + pos, "ssh-ed25519", 11);
  pos += 11;

  // Public key (32 bytes) - last 32 bytes of the 64-byte ed25519 key
  len = 32;
  buf[pos++] = (len >> 24) & 0xFF;
  buf[pos++] = (len >> 16) & 0xFF;
  buf[pos++] = (len >> 8) & 0xFF;
  buf[pos++] = len & 0xFF;
  memcpy(buf + pos, private_key->key.ed25519 + 32, 32); // Public key is second half
  pos += 32;

  // Private key (64 bytes - full ed25519 key: 32-byte seed + 32-byte public)
  len = 64;
  buf[pos++] = (len >> 24) & 0xFF;
  buf[pos++] = (len >> 16) & 0xFF;
  buf[pos++] = (len >> 8) & 0xFF;
  buf[pos++] = len & 0xFF;
  memcpy(buf + pos, private_key->key.ed25519, 64);
  pos += 64;

  // Comment (key path)
  len = key_path ? strlen(key_path) : 0;

  // SECURITY: Validate key path length to prevent buffer overflow
  // Buffer is BUFFER_SIZE_XXLARGE (4096), pos is ~128 at this point, need 4 bytes for length prefix
  size_t max_key_path_len = sizeof(buf) - pos - 4;
  if (len > max_key_path_len) {
    platform_pipe_close(pipe);
    sodium_memzero(buf, sizeof(buf));
    return SET_ERRNO(ERROR_BUFFER_OVERFLOW, "SSH key path too long: %u bytes (max %zu)", len, max_key_path_len);
  }

  buf[pos++] = (len >> 24) & 0xFF;
  buf[pos++] = (len >> 16) & 0xFF;
  buf[pos++] = (len >> 8) & 0xFF;
  buf[pos++] = len & 0xFF;
  if (len > 0) {
    memcpy(buf + pos, key_path, len);
    pos += len;
  }

  // Write message length at start (excluding the 4-byte length field itself)
  uint32_t msg_len = pos - 4;
  buf[0] = (msg_len >> 24) & 0xFF;
  buf[1] = (msg_len >> 16) & 0xFF;
  buf[2] = (msg_len >> 8) & 0xFF;
  buf[3] = msg_len & 0xFF;

  // Send message to agent
  ssize_t bytes_written = platform_pipe_write(pipe, buf, pos);
  if (bytes_written != (ssize_t)pos) {
    platform_pipe_close(pipe);
    sodium_memzero(buf, sizeof(buf));
    return SET_ERRNO_SYS(ERROR_CRYPTO, "Failed to write to ssh-agent pipe");
  }

  // Read response
  unsigned char response[BUFFER_SIZE_SMALL];
  ssize_t bytes_read = platform_pipe_read(pipe, response, sizeof(response));
  if (bytes_read < 5) {
    platform_pipe_close(pipe);
    sodium_memzero(buf, sizeof(buf));
    return SET_ERRNO_SYS(ERROR_CRYPTO, "Failed to read from ssh-agent pipe");
  }

  // Done with the pipe - close it
  platform_pipe_close(pipe);
  sodium_memzero(buf, sizeof(buf));

  // Check response: should be SSH_AGENT_SUCCESS (6)
  // Response format: uint32 length, byte message_type
  uint8_t response_type = response[4];
  if (response_type == 6) {
    log_info("Successfully added key to ssh-agent");
    return ASCIICHAT_OK;
  } else if (response_type == 5) {
    return SET_ERRNO(ERROR_CRYPTO, "ssh-agent rejected key (SSH_AGENT_FAILURE)");
  } else {
    return SET_ERRNO(ERROR_CRYPTO, "ssh-agent returned unexpected response: %d", response_type);
  }
}<|MERGE_RESOLUTION|>--- conflicted
+++ resolved
@@ -166,10 +166,6 @@
     // Compare public key (should be 32 bytes for Ed25519)
     // SECURITY FIX: Use constant-time comparison to prevent timing side channels
     if (pubkey_len == 32 && blob_pos + 32 <= pos + blob_len) {
-<<<<<<< HEAD
-=======
-      // BUGFIX: Use constant-time comparison to prevent timing attacks
->>>>>>> 8c987b41
       if (sodium_memcmp(response + blob_pos, public_key->key, 32) == 0) {
         log_debug("Found matching key in ssh-agent");
         return true;
