/**
 * @file server/protocol.c
 * @ingroup server_protocol
 * @brief 📡 Server packet processor: client communication handling, protocol state management, and packet dispatch
 *
 * CORE RESPONSIBILITIES
 * ======================
 * 1. Parse and validate incoming packets from clients
 * 2. Update client state based on received packet data
 * 3. Coordinate with other modules for media processing
 * 4. Generate appropriate server responses to client requests
 * 5. Maintain protocol compliance and packet format standards
 *
 * PACKET PROCESSING ARCHITECTURE:
 * ===============================
 * The protocol processing follows a clear pattern:
 *
 * 1. PACKET RECEPTION (in client.c receive thread):
 *    - Receives raw packet data from socket
 *    - Validates packet header and CRC
 *    - Dispatches to appropriate handler function
 *
 * 2. HANDLER FUNCTION (this module):
 *    - Validates packet payload structure
 *    - Updates client state with thread-safe patterns
 *    - Processes media data (stores in buffers)
 *    - Generates any necessary responses
 *
 * 3. RESPONSE GENERATION (via packet queues):
 *    - Queues response packets for delivery
 *    - Uses client's outgoing packet queues
 *    - Send thread delivers responses asynchronously
 *
 * SUPPORTED PACKET TYPES:
 * =======================
 *
 * CLIENT LIFECYCLE:
 * - PACKET_TYPE_CLIENT_JOIN: Initial client capabilities and identity
 * - PACKET_TYPE_CLIENT_LEAVE: Clean disconnect notification
 * - PACKET_TYPE_CLIENT_CAPABILITIES: Terminal capabilities and preferences
 *
 * MEDIA STREAMING:
 * - PACKET_TYPE_STREAM_START: Begin sending audio/video
 * - PACKET_TYPE_STREAM_STOP: Stop sending audio/video
 * - PACKET_TYPE_IMAGE_FRAME: Raw RGB video frame data
 * - PACKET_TYPE_AUDIO: Single audio sample packet (legacy)
 * - PACKET_TYPE_AUDIO_BATCH: Batched audio samples (efficient)
 *
 * CONTROL PROTOCOL:
 * - PACKET_TYPE_PING: Client keepalive request
 * - PACKET_TYPE_PONG: Server keepalive response
 *
 * THREAD SAFETY AND STATE MANAGEMENT:
 * ====================================
 *
 * CLIENT STATE SYNCHRONIZATION:
 * All client state modifications use the snapshot pattern:
 * 1. Acquire client->client_state_mutex
 * 2. Update client state fields
 * 3. Release mutex immediately
 * 4. Process using local copies if needed
 *
 * MEDIA BUFFER COORDINATION:
 * Video frames: Stored in client->incoming_video_buffer (thread-safe)
 * Audio samples: Stored in client->incoming_audio_buffer (lock-free)
 * Both buffers are processed by render threads in render.c
 *
 * PACKET VALIDATION STRATEGY:
 * All handlers validate:
 * - Packet size matches expected structure size
 * - Client capabilities permit the operation
 * - Buffer pointers are valid before access
 * - Network byte order conversion where needed
 *
 * ERROR HANDLING PHILOSOPHY:
 * ==========================
 * - Invalid packets are logged but don't disconnect clients
 * - Buffer allocation failures are handled gracefully
 * - Network errors during responses don't affect client state
 * - Shutdown conditions are detected and avoid error spam
 *
 * INTEGRATION WITH OTHER MODULES:
 * ===============================
 * - client.c: Called by receive threads, manages client lifecycle
 * - render.c: Consumes video/audio data stored by handlers
 * - stream.c: Uses client capabilities for frame generation
 * - main.c: Provides global state (g_server_should_exit, etc.)
 *
 * WHY THIS MODULAR DESIGN:
 * =========================
 * The original server.c mixed protocol handling with connection management
 * and rendering logic, making it difficult to:
 * - Add new packet types
 * - Modify protocol behavior
 * - Debug packet-specific issues
 * - Test protocol compliance
 *
 * This separation provides:
 * - Clear protocol specification
 * - Easier protocol evolution
 * - Better error isolation
 * - Improved testability
 *
 * @author Zachary Fogg <me@zfo.gg>
 * @date September 2025
 * @version 2.0 (Post-Modularization)
 * @see client.c For client receive thread implementation
 * @see render.c For media buffer consumption
 * @see network.h For packet structure definitions
 */

#include <math.h>
#include <stdarg.h>
#include <stdatomic.h>
#include <stdio.h>
#include <string.h>
#include <time.h>

#include "protocol.h"
#include "client.h"
#include "common.h"
#include "validation.h"
#include "video/video_frame.h"
#include "audio/audio.h"
#include "video/palette.h"
#include "video/image.h"
#include "compression.h"
#include "util/format.h"
#include "platform/system.h"
#include "audio/opus_codec.h"
#include "network/av.h"

/**
 * @brief Global shutdown flag from main.c - used to avoid error spam during shutdown
 *
 * When the server is shutting down, certain packet processing errors become
 * expected (e.g., buffer allocation failures, queue shutdowns). This flag
 * helps handlers distinguish between genuine errors and shutdown conditions.
 */
extern atomic_bool g_server_should_exit;

static void protocol_cleanup_thread_locals(void) {
  // Placeholder for thread-local resources owned by the receive thread.
  // Add cleanup logic here if future protocol changes introduce
  // thread-local allocations that must be released before disconnecting.
}

void disconnect_client_for_bad_data(client_info_t *client, const char *format, ...) {
  if (!client) {
    return;
  }

  protocol_cleanup_thread_locals();

  bool already_requested = atomic_exchange(&client->protocol_disconnect_requested, true);
  if (already_requested) {
    return;
  }

  char reason[256] = {0};
  if (format) {
    va_list args;
    va_start(args, format);
    (void)vsnprintf(reason, sizeof(reason), format, args);
    va_end(args);
  } else {
    SAFE_STRNCPY(reason, "Protocol violation", sizeof(reason));
  }

  const char *reason_str = reason[0] != '\0' ? reason : "Protocol violation";
  uint32_t client_id = atomic_load(&client->client_id);

  socket_t socket_snapshot = INVALID_SOCKET_VALUE;
  const crypto_context_t *crypto_ctx = NULL;

  mutex_lock(&client->client_state_mutex);
  if (client->socket != INVALID_SOCKET_VALUE) {
    socket_snapshot = client->socket;
    if (client->crypto_initialized) {
      crypto_ctx = crypto_handshake_get_context(&client->crypto_handshake_ctx);
    }
  }
  mutex_unlock(&client->client_state_mutex);

  // NOTE: Disconnecting a client due to the client's own bad behavior isn't an
  // error for us, it's desired behavior for us, so we simply warn and do not
  // have a need for asciichat_errno here.
  log_warn("Disconnecting client %u due to protocol violation: %s", client_id, reason_str);

  if (socket_snapshot != INVALID_SOCKET_VALUE) {
    // CRITICAL: Protect socket writes with send_mutex to prevent race with send_thread
    // This receive_thread and send_thread both write to same socket
    mutex_lock(&client->send_mutex);

    asciichat_error_t log_result =
        log_network_message(socket_snapshot, (const struct crypto_context_t *)crypto_ctx, LOG_ERROR,
                            REMOTE_LOG_DIRECTION_SERVER_TO_CLIENT, "Protocol violation: %s", reason_str);
    if (log_result != ASCIICHAT_OK) {
      log_warn("Failed to send remote log to client %u: %s", client_id, asciichat_error_string(log_result));
    }

    asciichat_error_t send_result = packet_send_error(socket_snapshot, crypto_ctx, ERROR_NETWORK_PROTOCOL, reason_str);
    if (send_result != ASCIICHAT_OK) {
      log_warn("Failed to send error packet to client %u: %s", client_id, asciichat_error_string(send_result));
    }

    mutex_unlock(&client->send_mutex);
  }

  platform_sleep_ms(500);

  atomic_store(&client->active, false);
  atomic_store(&client->shutting_down, true);
  atomic_store(&client->send_thread_running, false);
  atomic_store(&client->video_render_thread_running, false);
  atomic_store(&client->audio_render_thread_running, false);

  if (client->audio_queue) {
    packet_queue_shutdown(client->audio_queue);
  }

  mutex_lock(&client->client_state_mutex);
  if (client->socket != INVALID_SOCKET_VALUE) {
    socket_shutdown(client->socket, 2);
    socket_close(client->socket);
    client->socket = INVALID_SOCKET_VALUE;
  }
  mutex_unlock(&client->client_state_mutex);
}

/* ============================================================================
 * Client Lifecycle Packet Handlers
 * ============================================================================
 */

/**
 * @brief Process CLIENT_JOIN packet - client announces identity and capabilities
 *
 * This is the first substantive packet clients send after establishing a TCP
 * connection. It provides the server with essential information for managing
 * the client throughout its session.
 *
 * PACKET STRUCTURE EXPECTED:
 * - client_info_packet_t containing:
 *   - display_name: Human-readable client identifier
 *   - capabilities: Bitmask of CLIENT_CAP_* flags
 *
 * STATE CHANGES PERFORMED:
 * - Updates client->display_name from packet
 * - Sets client->can_send_video based on CLIENT_CAP_VIDEO
 * - Sets client->can_send_audio based on CLIENT_CAP_AUDIO
 * - Sets client->wants_stretch based on CLIENT_CAP_STRETCH
 *
 * PROTOCOL BEHAVIOR:
 * - Does NOT automatically start media streams (requires STREAM_START)
 * - Does NOT send CLEAR_CONSOLE to other clients (prevents flicker)
 * - Logs client capabilities for debugging
 *
 * ERROR HANDLING:
 * - Silently ignores packets with wrong size
 * - Invalid display names are truncated safely
 * - Missing capabilities default to false
 *
 * @param client Target client whose state will be updated
 * @param data Packet payload (should be client_info_packet_t)
 * @param len Size of packet payload in bytes
 *
 * @note This function should only be called by client receive threads
 * @note Client state is already protected by receive thread serialization
 * @see handle_stream_start_packet() For enabling media transmission
 */

void handle_client_join_packet(client_info_t *client, const void *data, size_t len) {
  if (!data) {
    disconnect_client_for_bad_data(client, "CLIENT_JOIN payload missing");
    return;
  }

  if (len != sizeof(client_info_packet_t)) {
    disconnect_client_for_bad_data(client, "CLIENT_JOIN payload size %zu (expected %zu)", len,
                                   sizeof(client_info_packet_t));
    return;
  }

  const client_info_packet_t *join_info = (const client_info_packet_t *)data;

  SAFE_STRNCPY(client->display_name, join_info->display_name, MAX_DISPLAY_NAME_LEN - 1);

  uint32_t capabilities = ntohl(join_info->capabilities);
  client->can_send_video = (capabilities & CLIENT_CAP_VIDEO) != 0;
  client->can_send_audio = (capabilities & CLIENT_CAP_AUDIO) != 0;
  client->wants_stretch = (capabilities & CLIENT_CAP_STRETCH) != 0;

  log_info("Client %u joined: %s (video=%d, audio=%d, stretch=%d)", atomic_load(&client->client_id),
           client->display_name, client->can_send_video, client->can_send_audio, client->wants_stretch);
}

/**
 * @brief Process STREAM_START packet - client requests to begin media transmission
 *
 * Clients send this packet to indicate they're ready to start sending video
 * and/or audio data. The server updates its internal state to expect and
 * process media packets from this client.
 *
 * PACKET STRUCTURE EXPECTED:
 * - uint32_t stream_type (network byte order)
 * - Bitmask containing STREAM_TYPE_VIDEO and/or STREAM_TYPE_AUDIO
 *
 * STATE CHANGES PERFORMED:
 * - VIDEO: Records intention to send video (is_sending_video set by first IMAGE_FRAME)
 * - AUDIO: Sets client->is_sending_audio = true if STREAM_TYPE_AUDIO present
 * - Enables render threads to include this client in output generation
 *
 * PROTOCOL BEHAVIOR:
 * - Client must have announced capabilities via CLIENT_JOIN first
 * - Server will start processing IMAGE_FRAME and AUDIO packets
 * - Render threads will begin generating output for this client
 * - Grid layout will be recalculated to include this client
 *
 * ERROR HANDLING:
 * - Ignores packets with incorrect size
 * - Invalid stream types are silently ignored
 * - Graceful handling if client lacks necessary capabilities
 *
 * @param client Target client starting media transmission
 * @param data Packet payload containing stream type flags
 * @param len Size of packet payload (should be sizeof(uint32_t))
 *
 * @note Changes take effect immediately for subsequent media packets
 * @note Render threads will detect the state change on their next cycle
 * @see handle_stream_stop_packet() For stopping media transmission
 * @see handle_image_frame_packet() For video data processing
 */
void handle_stream_start_packet(client_info_t *client, const void *data, size_t len) {
  if (!data) {
    disconnect_client_for_bad_data(client, "STREAM_START payload missing");
    return;
  }

  if (len != sizeof(uint32_t)) {
    disconnect_client_for_bad_data(client, "STREAM_START payload size %zu (expected %zu)", len, sizeof(uint32_t));
    return;
  }

  uint32_t stream_type_net;
  memcpy(&stream_type_net, data, sizeof(uint32_t));
  uint32_t stream_type = ntohl(stream_type_net);

  if ((stream_type & (STREAM_TYPE_VIDEO | STREAM_TYPE_AUDIO)) == 0) {
    disconnect_client_for_bad_data(client, "STREAM_START with invalid stream type flags: 0x%x", stream_type);
    return;
  }

  if (stream_type & STREAM_TYPE_VIDEO) {
    // Wait for first IMAGE_FRAME before marking sending_video true (avoids race)
  }
  if (stream_type & STREAM_TYPE_AUDIO) {
    atomic_store(&client->is_sending_audio, true);

    // Create Opus decoder for this client if not already created
    if (!client->opus_decoder) {
      client->opus_decoder = opus_codec_create_decoder(48000);
      if (client->opus_decoder) {
        log_info("Client %u: Opus decoder created (48kHz)", atomic_load(&client->client_id));
      } else {
        log_error("Client %u: Failed to create Opus decoder", atomic_load(&client->client_id));
      }
    }
  }

  if (stream_type & STREAM_TYPE_VIDEO) {
    log_info("Client %u announced video stream (waiting for first frame)", atomic_load(&client->client_id));
  }
  if (stream_type & STREAM_TYPE_AUDIO) {
    log_info("Client %u started audio stream", atomic_load(&client->client_id));
  }
}

/**
 * @brief Process STREAM_STOP packet - client requests to halt media transmission
 *
 * Clients send this packet to gracefully stop sending video and/or audio data.
 * The server updates its state to exclude this client from active media
 * processing and grid layout calculations.
 *
 * PACKET STRUCTURE EXPECTED:
 * - uint32_t stream_type (network byte order)
 * - Bitmask containing STREAM_TYPE_VIDEO and/or STREAM_TYPE_AUDIO
 *
 * STATE CHANGES PERFORMED:
 * - Sets client->is_sending_video = false if STREAM_TYPE_VIDEO present
 * - Sets client->is_sending_audio = false if STREAM_TYPE_AUDIO present
 * - Render threads will stop including this client in output
 *
 * PROTOCOL BEHAVIOR:
 * - Client remains connected but won't appear in video grid
 * - Existing buffered media from this client will still be processed
 * - Grid layout recalculates to exclude this client
 * - Client can restart streaming with STREAM_START packet
 *
 * ERROR HANDLING:
 * - Ignores packets with incorrect size
 * - Invalid stream types are silently ignored
 * - Safe to call multiple times or when not streaming
 *
 * @param client Target client stopping media transmission
 * @param data Packet payload containing stream type flags
 * @param len Size of packet payload (should be sizeof(uint32_t))
 *
 * @note Changes take effect immediately
 * @note Render threads will detect the state change on their next cycle
 * @see handle_stream_start_packet() For starting media transmission
 */
void handle_stream_stop_packet(client_info_t *client, const void *data, size_t len) {
  if (!data) {
    disconnect_client_for_bad_data(client, "STREAM_STOP payload missing");
    return;
  }

  if (len != sizeof(uint32_t)) {
    disconnect_client_for_bad_data(client, "STREAM_STOP payload size %zu (expected %zu)", len, sizeof(uint32_t));
    return;
  }

  uint32_t stream_type_net;
  memcpy(&stream_type_net, data, sizeof(uint32_t));
  uint32_t stream_type = ntohl(stream_type_net);

  if ((stream_type & (STREAM_TYPE_VIDEO | STREAM_TYPE_AUDIO)) == 0) {
    disconnect_client_for_bad_data(client, "STREAM_STOP with invalid stream type flags: 0x%x", stream_type);
    return;
  }

  if (stream_type & STREAM_TYPE_VIDEO) {
    atomic_store(&client->is_sending_video, false);
  }
  if (stream_type & STREAM_TYPE_AUDIO) {
    atomic_store(&client->is_sending_audio, false);
  }

  if (stream_type & STREAM_TYPE_VIDEO) {
    log_info("Client %u stopped video stream", atomic_load(&client->client_id));
  }
  if (stream_type & STREAM_TYPE_AUDIO) {
    log_info("Client %u stopped audio stream", atomic_load(&client->client_id));
  }
}

/* ============================================================================
 * Media Data Packet Handlers
 * ============================================================================
 */

/**
 * @brief Process IMAGE_FRAME packet - store client's video data for rendering
 *
 * This is the most performance-critical packet handler, processing real-time
 * video data from clients. It validates, stores, and tracks video frames
 * for subsequent ASCII conversion and grid layout.
 *
 * PACKET STRUCTURE EXPECTED:
 * - uint32_t width (network byte order)
 * - uint32_t height (network byte order)
 * - rgb_t pixels[width * height] (RGB888 format)
 *
 * PERFORMANCE CHARACTERISTICS:
 * - Called at 30fps per active client
 * - Uses zero-copy storage when possible
 * - Validates packet size before processing
 * - Implements frame counting for debug logging
 *
 * STATE CHANGES PERFORMED:
 * - Auto-enables client->is_sending_video if not already set
 * - Increments client->frames_received counter
 * - Updates client dimensions if changed
 *
 * BUFFER MANAGEMENT:
 * - Stores entire packet (including dimensions) in client->incoming_video_buffer
 * - Uses multi-frame ringbuffer for burst handling
 * - Buffer overflow drops oldest frames (maintains real-time performance)
 * - render.c threads consume frames for ASCII conversion
 *
 * VALIDATION PERFORMED:
 * - Packet size matches width * height * 3 + 8 bytes
 * - Width and height are reasonable (prevents memory exhaustion)
 * - Buffer pointers are valid before access
 *
 * ERROR HANDLING:
 * - Invalid packets are logged and dropped
 * - Buffer overflow is handled gracefully
 * - Shutdown conditions don't generate error spam
 *
 * PERFORMANCE OPTIMIZATIONS:
 * - Debug logging is throttled (every 25000 frames)
 * - Fast path for common case (valid packet with buffer space)
 * - Minimal CPU work in receive thread (storage only)
 *
 * @param client Source client providing video data
 * @param data Packet payload containing image dimensions and RGB data
 * @param len Total size of packet payload in bytes
 *
 * @note This function is called by client receive threads at high frequency
 * @note Actual ASCII conversion happens in render threads (render.c)
 * @note Frame timestamps are added for synchronization purposes
 * @see framebuffer_write_multi_frame() For buffer storage implementation
 * @see create_mixed_ascii_frame_for_client() For frame consumption
 */
void handle_image_frame_packet(client_info_t *client, void *data, size_t len) {
  // Handle incoming image data from client
  // New format: [width:4][height:4][compressed_flag:4][data_size:4][rgb_data:data_size]
  // Old format: [width:4][height:4][rgb_data:w*h*3] (for backward compatibility)
<<<<<<< HEAD
  // Use atomic compare-and-swap to avoid race condition - ensures thread-safe auto-enabling of video stream
=======
  // Use atomic compare-and-swap to avoid race condition
  // This ensures thread-safe auto-enabling of video stream
>>>>>>> 6e75ac63
  if (!data || len < sizeof(uint32_t) * 2) {
    disconnect_client_for_bad_data(client, "IMAGE_FRAME payload too small: %zu bytes", len);
    return;
  }
  bool was_sending_video = atomic_load(&client->is_sending_video);
  if (!was_sending_video) {
    // Try to atomically enable video sending
    // Use atomic_compare_exchange_strong to avoid spurious failures
    if (atomic_compare_exchange_strong(&client->is_sending_video, &was_sending_video, true)) {
      log_info("Client %u auto-enabled video stream (received IMAGE_FRAME)", atomic_load(&client->client_id));
    }
  } else {
    // Log periodically to confirm we're receiving frames
    // Use per-client counter protected by client_state_mutex to avoid race conditions
    mutex_lock(&client->client_state_mutex);
    client->frames_received_logged++;
    if (client->frames_received_logged % 25000 == 0) {
      char pretty[64];
      format_bytes_pretty(len, pretty, sizeof(pretty));
      log_debug("Client %u has sent %u IMAGE_FRAME packets (%s)", atomic_load(&client->client_id),
                client->frames_received_logged, pretty);
    }
    mutex_unlock(&client->client_state_mutex);
  }

  // Parse image dimensions (use memcpy to avoid unaligned access)
  uint32_t img_width_net, img_height_net;
  memcpy(&img_width_net, data, sizeof(uint32_t));
  memcpy(&img_height_net, (char *)data + sizeof(uint32_t), sizeof(uint32_t));
  uint32_t img_width = ntohl(img_width_net);
  uint32_t img_height = ntohl(img_height_net);

  if (img_width == 0 || img_height == 0) {
    disconnect_client_for_bad_data(client, "IMAGE_FRAME invalid dimensions %ux%u", img_width, img_height);
    return;
  }

  if (img_width > IMAGE_MAX_WIDTH || img_height > IMAGE_MAX_HEIGHT) {
    disconnect_client_for_bad_data(client, "IMAGE_FRAME dimensions exceed max: %ux%u (max %ux%u)", img_width,
                                   img_height, IMAGE_MAX_WIDTH, IMAGE_MAX_HEIGHT);
    return;
  }

  size_t pixel_count = 0;
  if (safe_size_mul((size_t)img_width, (size_t)img_height, &pixel_count)) {
    disconnect_client_for_bad_data(client, "IMAGE_FRAME dimension overflow: %ux%u", img_width, img_height);
    return;
  }

  size_t rgb_size = 0;
  if (safe_size_mul(pixel_count, sizeof(rgb_t), &rgb_size)) {
    disconnect_client_for_bad_data(client, "IMAGE_FRAME RGB size overflow for %ux%u", img_width, img_height);
    return;
  }

  if (rgb_size > IMAGE_MAX_PIXELS_SIZE) {
    disconnect_client_for_bad_data(client, "IMAGE_FRAME RGB data too large: %zu bytes (max %zu)", rgb_size,
                                   (size_t)IMAGE_MAX_PIXELS_SIZE);
    return;
  }

  // Check if this is the new compressed format (has 4 fields) or old format (has 2 fields)
  const size_t legacy_header_size = sizeof(uint32_t) * 2;
  if (rgb_size > SIZE_MAX - legacy_header_size) {
    disconnect_client_for_bad_data(client, "IMAGE_FRAME legacy packet size overflow: %zu", rgb_size);
    return;
  }
  size_t old_format_size = legacy_header_size + rgb_size;
  bool is_new_format = (len != old_format_size) && (len > sizeof(uint32_t) * 4);

  void *rgb_data = NULL;
  size_t rgb_data_size = 0;
  bool needs_free = false;

  if (is_new_format) {
    // New format: [width:4][height:4][compressed_flag:4][data_size:4][data:data_size]
    if (len < sizeof(uint32_t) * 4) {
      disconnect_client_for_bad_data(client, "IMAGE_FRAME new-format header too small (%zu bytes)", len);
      return;
    }

    // Use memcpy to avoid unaligned access for compressed_flag and data_size
    uint32_t compressed_flag_net, data_size_net;
    memcpy(&compressed_flag_net, (char *)data + sizeof(uint32_t) * 2, sizeof(uint32_t));
    memcpy(&data_size_net, (char *)data + sizeof(uint32_t) * 3, sizeof(uint32_t));
    uint32_t compressed_flag = ntohl(compressed_flag_net);
    uint32_t data_size = ntohl(data_size_net);
    void *frame_data = (char *)data + sizeof(uint32_t) * 4;

    const size_t new_header_size = sizeof(uint32_t) * 4;
    size_t data_size_sz = (size_t)data_size;
    if (data_size_sz > IMAGE_MAX_PIXELS_SIZE) {
      disconnect_client_for_bad_data(client, "IMAGE_FRAME compressed data too large: %zu bytes", data_size_sz);
      return;
    }
    if (data_size_sz > SIZE_MAX - new_header_size) {
      disconnect_client_for_bad_data(client, "IMAGE_FRAME new-format packet size overflow");
      return;
    }
    size_t expected_total = new_header_size + data_size_sz;
    if (len != expected_total) {
      disconnect_client_for_bad_data(client, "IMAGE_FRAME new-format length mismatch: expected %zu got %zu",
                                     expected_total, len);
      return;
    }

    if (compressed_flag) {
      // Decompress the data
      rgb_data = SAFE_MALLOC(rgb_size, void *);
      if (!rgb_data) {
        SET_ERRNO(ERROR_MEMORY, "Failed to allocate decompression buffer for client %u",
                  atomic_load(&client->client_id));
        return;
      }

      if (decompress_data(frame_data, data_size, rgb_data, rgb_size) != 0) {
        SAFE_FREE(rgb_data);
        disconnect_client_for_bad_data(client, "IMAGE_FRAME decompression failure for %zu bytes", data_size_sz);
        return;
      }

      rgb_data_size = rgb_size;
      needs_free = true;
    } else {
      // Uncompressed data
      rgb_data = frame_data;
      rgb_data_size = data_size;
      if (rgb_data_size != rgb_size) {
        disconnect_client_for_bad_data(client, "IMAGE_FRAME uncompressed size mismatch: expected %zu got %zu", rgb_size,
                                       rgb_data_size);
        return;
      }
    }
  } else {
    // Old format: [width:4][height:4][rgb_data:w*h*3]
    if (len != old_format_size) {
      disconnect_client_for_bad_data(client, "IMAGE_FRAME legacy length mismatch: expected %zu got %zu",
                                     old_format_size, len);
      return;
    }
    rgb_data = (char *)data + sizeof(uint32_t) * 2;
    rgb_data_size = rgb_size;
  }

  if (client->incoming_video_buffer) {
    // Get the write buffer
    video_frame_t *frame = video_frame_begin_write(client->incoming_video_buffer);

    if (frame && frame->data) {
      // Build the packet in the old format for internal storage: [width:4][height:4][rgb_data:w*h*3]
      if (rgb_data_size > SIZE_MAX - legacy_header_size) {
        if (needs_free && rgb_data) {
          SAFE_FREE(rgb_data);
        }
        disconnect_client_for_bad_data(client, "IMAGE_FRAME size overflow while repacking: rgb_data_size=%zu",
                                       rgb_data_size);
        return;
      }
      size_t old_packet_size = legacy_header_size + rgb_data_size;

      if (old_packet_size <= 2 * 1024 * 1024) { // Max 2MB frame size
        uint32_t width_net = htonl(img_width);
        uint32_t height_net = htonl(img_height);

        // Pack in old format for internal consistency
        memcpy(frame->data, &width_net, sizeof(uint32_t));
        memcpy((char *)frame->data + sizeof(uint32_t), &height_net, sizeof(uint32_t));
        memcpy((char *)frame->data + sizeof(uint32_t) * 2, rgb_data, rgb_data_size);

        frame->size = old_packet_size;
        frame->width = img_width;
        frame->height = img_height;
        frame->capture_timestamp_us = (uint64_t)time(NULL) * 1000000;
        frame->sequence_number = ++client->frames_received;
        video_frame_commit(client->incoming_video_buffer);
      } else {
        if (needs_free && rgb_data) {
          SAFE_FREE(rgb_data);
        }
        disconnect_client_for_bad_data(client, "IMAGE_FRAME repacked frame too large (%zu bytes)", old_packet_size);
        return;
      }
    } else {
      log_warn("Failed to get write buffer for client %u (frame=%p, frame->data=%p)", atomic_load(&client->client_id),
               (void *)frame, frame ? frame->data : NULL);
    }
  } else {
    // During shutdown, this is expected - don't spam error logs
    if (!atomic_load(&g_server_should_exit)) {
      SET_ERRNO(ERROR_INVALID_STATE, "Client %u has no incoming video buffer!", atomic_load(&client->client_id));
    } else {
      log_debug("Client %u: ignoring video packet during shutdown", atomic_load(&client->client_id));
    }
  }

  // Clean up decompressed data if allocated
  if (needs_free && rgb_data) {
    SAFE_FREE(rgb_data);
  }
}

/**
 * @brief Process AUDIO packet - store single audio sample batch (legacy format)
 *
 * Handles the original audio packet format that sends one batch of float samples
 * per packet. This format is less efficient than AUDIO_BATCH but still supported
 * for backward compatibility.
 *
 * PACKET STRUCTURE:
 * - float samples[len/sizeof(float)] (IEEE 754 format)
 * - Sample rate assumed to be 44100 Hz
 * - Mono audio (single channel)
 *
 * PERFORMANCE CHARACTERISTICS:
 * - Less efficient than handle_audio_batch_packet()
 * - Higher packet overhead per sample
 * - Still real-time capable for typical loads
 *
 * BUFFER MANAGEMENT:
 * - Stores samples in client->incoming_audio_buffer (lock-free ring buffer)
 * - Buffer overflow drops oldest samples to maintain real-time behavior
 * - mixer.c consumes samples for multi-client audio mixing
 *
 * STATE VALIDATION:
 * - Only processes if client->is_sending_audio is true
 * - Requires valid buffer pointer and non-zero length
 * - Handles buffer pointer safely during shutdown
 *
 * ERROR HANDLING:
 * - Invalid packets are silently ignored
 * - Buffer overflow is handled by ring buffer (drops old data)
 * - Graceful shutdown behavior
 *
 * @param client Source client providing audio data
 * @param data Packet payload containing float audio samples
 * @param len Size of packet payload in bytes
 *
 * @note Prefer AUDIO_BATCH format for better efficiency
 * @note Audio processing happens in mixer threads, not here
 * @see handle_audio_batch_packet() For efficient batched format
 * @see audio_ring_buffer_write() For storage implementation
 */
void handle_audio_packet(client_info_t *client, const void *data, size_t len) {
  VALIDATE_NOTNULL_DATA(client, data, "AUDIO");
  VALIDATE_AUDIO_ALIGNMENT(client, len, sizeof(float), "AUDIO");
  VALIDATE_AUDIO_STREAM_ENABLED(client, "AUDIO");

  int num_samples = (int)(len / sizeof(float));
  VALIDATE_AUDIO_SAMPLE_COUNT(client, num_samples, AUDIO_SAMPLES_PER_PACKET, "AUDIO");
  VALIDATE_RESOURCE_INITIALIZED(client, client->incoming_audio_buffer, "audio buffer");

  const float *samples = (const float *)data;
  audio_ring_buffer_write(client->incoming_audio_buffer, samples, num_samples);
}

void handle_remote_log_packet_from_client(client_info_t *client, const void *data, size_t len) {
  if (!client) {
    return;
  }

  log_level_t remote_level = LOG_INFO;
  remote_log_direction_t direction = REMOTE_LOG_DIRECTION_UNKNOWN;
  uint16_t flags = 0;
  char message[MAX_REMOTE_LOG_MESSAGE_LENGTH + 1] = {0};

  asciichat_error_t parse_result =
      packet_parse_remote_log(data, len, &remote_level, &direction, &flags, message, sizeof(message), NULL);
  if (parse_result != ASCIICHAT_OK) {
    disconnect_client_for_bad_data(client, "Invalid REMOTE_LOG packet: %s", asciichat_error_string(parse_result));
    return;
  }

  if (direction != REMOTE_LOG_DIRECTION_CLIENT_TO_SERVER) {
    disconnect_client_for_bad_data(client, "REMOTE_LOG direction mismatch: %u", direction);
    return;
  }

  const bool truncated = (flags & REMOTE_LOG_FLAG_TRUNCATED) != 0;
  const char *display_name = client->display_name[0] ? client->display_name : "(unnamed)";
  uint32_t client_id = atomic_load(&client->client_id);

  if (truncated) {
    log_msg(remote_level, __FILE__, __LINE__, __func__, "[REMOTE CLIENT %u \"%s\"] %s [message truncated]", client_id,
            display_name, message);
  } else {
    log_msg(remote_level, __FILE__, __LINE__, __func__, "[REMOTE CLIENT %u \"%s\"] %s", client_id, display_name,
            message);
  }
}

/**
 * @brief Process AUDIO_BATCH packet - store efficiently batched audio samples
 *
 * Handles the optimized audio packet format that bundles multiple sample
 * chunks into a single packet. This reduces packet overhead and improves
 * network efficiency for audio streaming.
 *
 * PACKET STRUCTURE EXPECTED:
 * - audio_batch_packet_t header:
 *   - uint32_t batch_count: Number of sample chunks in this batch
 *   - uint32_t total_samples: Total number of float samples
 *   - uint32_t sample_rate: Samples per second (typically 44100)
 *   - uint32_t channels: Number of audio channels (1 = mono)
 * - float samples[total_samples]: IEEE 754 sample data
 *
 * PERFORMANCE ADVANTAGES:
 * - Reduces packet count by 5-10x compared to single audio packets
 * - Lower network overhead and CPU context switching
 * - Better burst tolerance with larger buffers
 *
 * VALIDATION PERFORMED:
 * - Header size matches audio_batch_packet_t
 * - Total packet size matches header + samples
 * - Sample count is within reasonable bounds
 * - Client is authorized to send audio
 *
 * BUFFER MANAGEMENT:
 * - Extracts samples from packet payload
 * - Stores in client->incoming_audio_buffer (same as single format)
 * - Ring buffer automatically handles overflow
 * - mixer.c consumes batched samples identically
 *
 * ERROR HANDLING:
 * - Invalid batch headers are logged and packet dropped
 * - Oversized batches are rejected (prevents DoS)
 * - Buffer allocation failures are handled gracefully
 *
 * @param client Source client providing batched audio data
 * @param data Packet payload containing batch header and samples
 * @param len Total size of packet payload in bytes
 *
 * @note This is the preferred audio packet format
 * @note Batching is transparent to audio processing pipeline
 * @see handle_audio_packet() For legacy single-batch format
 * @see AUDIO_BATCH_SAMPLES For maximum batch size constant
 */
void handle_audio_batch_packet(client_info_t *client, const void *data, size_t len) {
  // Log every audio batch packet reception
  log_debug_every(LOG_RATE_DEFAULT, "Received audio batch packet from client %u (len=%zu, is_sending_audio=%d)",
                  atomic_load(&client->client_id), len, atomic_load(&client->is_sending_audio));

  VALIDATE_NOTNULL_DATA(client, data, "AUDIO_BATCH");
  VALIDATE_MIN_SIZE(client, len, sizeof(audio_batch_packet_t), "AUDIO_BATCH");
  VALIDATE_AUDIO_STREAM_ENABLED(client, "AUDIO_BATCH");

  // Parse batch header
  const audio_batch_packet_t *batch_header = (const audio_batch_packet_t *)data;
  uint32_t packet_batch_count = ntohl(batch_header->batch_count);
  uint32_t total_samples = ntohl(batch_header->total_samples);
  uint32_t sample_rate = ntohl(batch_header->sample_rate);
  // uint32_t channels = ntohl(batch_header->channels); // For future stereo support

  (void)packet_batch_count;
  (void)sample_rate;

  if (packet_batch_count == 0 || total_samples == 0) {
    disconnect_client_for_bad_data(client, "AUDIO_BATCH empty batch (batch_count=%u, total_samples=%u)",
                                   packet_batch_count, total_samples);
    return;
  }

  size_t samples_bytes = 0;
  if (safe_size_mul(total_samples, sizeof(uint32_t), &samples_bytes)) {
    disconnect_client_for_bad_data(client, "AUDIO_BATCH sample size overflow (samples=%u)", total_samples);
    return;
  }

  size_t expected_size = sizeof(audio_batch_packet_t) + samples_bytes;
  if (len != expected_size) {
    disconnect_client_for_bad_data(client, "AUDIO_BATCH length mismatch: got %zu expected %zu", len, expected_size);
    return;
  }

  // Bounds check to prevent integer overflow on allocation
  // Maximum allowed samples: AUDIO_BATCH_SAMPLES * 2 (2048 samples)
  // This prevents total_samples * sizeof(float) from exceeding 8KB
  const uint32_t MAX_AUDIO_SAMPLES = AUDIO_BATCH_SAMPLES * 2;
  if (total_samples > MAX_AUDIO_SAMPLES) {
    disconnect_client_for_bad_data(client, "AUDIO_BATCH too many samples: %u (max: %u)", total_samples,
                                   MAX_AUDIO_SAMPLES);
    return;
  }

  const uint8_t *samples_ptr = (const uint8_t *)data + sizeof(audio_batch_packet_t);

  // Safe allocation: total_samples is bounded above, so multiplication won't overflow
  size_t alloc_size = (size_t)total_samples * sizeof(float);
  float *samples = SAFE_MALLOC(alloc_size, float *);
  if (!samples) {
    SET_ERRNO(ERROR_MEMORY, "Failed to allocate memory for audio sample conversion");
    return;
  }

  for (uint32_t i = 0; i < total_samples; i++) {
    uint32_t network_sample;
    // Use memcpy to safely handle potential misalignment from packet header
    memcpy(&network_sample, samples_ptr + i * sizeof(uint32_t), sizeof(uint32_t));
    int32_t scaled = (int32_t)ntohl(network_sample);
    samples[i] = (float)scaled / 2147483647.0f;
  }

#ifndef NDEBUG
  static int recv_count = 0;
  recv_count++;
  if (recv_count % 100 == 0) {
    uint32_t raw0, raw1, raw2;
    memcpy(&raw0, samples_ptr + 0 * sizeof(uint32_t), sizeof(uint32_t));
    memcpy(&raw1, samples_ptr + 1 * sizeof(uint32_t), sizeof(uint32_t));
    memcpy(&raw2, samples_ptr + 2 * sizeof(uint32_t), sizeof(uint32_t));
    int32_t scaled0 = (int32_t)ntohl(raw0);
    int32_t scaled1 = (int32_t)ntohl(raw1);
    int32_t scaled2 = (int32_t)ntohl(raw2);
    log_info("RECV: network[0]=0x%08x, network[1]=0x%08x, network[2]=0x%08x", raw0, raw1, raw2);
    log_info("RECV: scaled[0]=%d, scaled[1]=%d, scaled[2]=%d", scaled0, scaled1, scaled2);
    log_info("RECV: samples[0]=%.6f, samples[1]=%.6f, samples[2]=%.6f", samples[0], samples[1], samples[2]);
  }
#endif

  if (client->incoming_audio_buffer) {
    audio_ring_buffer_write(client->incoming_audio_buffer, samples, total_samples);
  }

  SAFE_FREE(samples);
}

/**
 * @brief Process AUDIO_OPUS_BATCH packet - efficient Opus-encoded audio batch from client
 *
 * Handles batched Opus-encoded audio frames sent by the client. This provides
 * ~98% bandwidth reduction compared to raw PCM audio while maintaining excellent
 * audio quality.
 *
 * PACKET STRUCTURE EXPECTED:
 * - opus_batch_header_t (16 bytes):
 *   - sample_rate (4 bytes)
 *   - frame_duration (4 bytes)
 *   - frame_count (4 bytes)
 *   - reserved (4 bytes)
 * - Opus encoded data (variable size, typically ~60 bytes/frame @ 24kbps)
 *
 * PROCESSING FLOW:
 * 1. Parse batch header
 * 2. Decode each Opus frame back to PCM samples (960 samples/frame @ 48kHz)
 * 3. Write decoded samples to client's incoming audio buffer
 *
 * PERFORMANCE:
 * - Bandwidth: ~60 bytes/frame vs ~3840 bytes/frame for raw PCM (64:1 compression)
 * - Quality: Excellent at 24 kbps VOIP mode
 * - Latency: 20ms frames for real-time audio
 *
 * @param client Client that sent the audio packet
 * @param data Packet payload data
 * @param len Packet payload length
 *
 * @see av_receive_audio_opus_batch() For packet parsing
 * @see opus_codec_decode() For Opus decoding
 * @see handle_audio_batch_packet() For raw PCM audio batch handling
 *
 * @ingroup server_protocol
 */
void handle_audio_opus_batch_packet(client_info_t *client, const void *data, size_t len) {
  log_debug_every(LOG_RATE_SLOW, "Received Opus audio batch from client %u (len=%zu)", atomic_load(&client->client_id), len);

  VALIDATE_NOTNULL_DATA(client, data, "AUDIO_OPUS_BATCH");
  VALIDATE_AUDIO_STREAM_ENABLED(client, "AUDIO_OPUS_BATCH");
  VALIDATE_RESOURCE_INITIALIZED(client, client->opus_decoder, "Opus decoder");

  // Parse Opus batch packet
  const uint8_t *opus_data = NULL;
  size_t opus_size = 0;
  const uint16_t *frame_sizes = NULL;
  int sample_rate = 0;
  int frame_duration = 0;
  int frame_count = 0;

  int result = av_receive_audio_opus_batch(data, len, &opus_data, &opus_size, &frame_sizes, &sample_rate,
                                           &frame_duration, &frame_count);

  if (result < 0) {
    disconnect_client_for_bad_data(client, "Failed to parse AUDIO_OPUS_BATCH packet");
    return;
  }

  if (frame_count <= 0 || opus_size == 0) {
    disconnect_client_for_bad_data(client, "AUDIO_OPUS_BATCH empty (frame_count=%d, opus_size=%zu)", frame_count,
                                   opus_size);
    return;
  }

  // Calculate samples per frame (20ms @ 48kHz = 960 samples)
  int samples_per_frame = (sample_rate * frame_duration) / 1000;
  if (samples_per_frame <= 0 || samples_per_frame > 4096) {
    disconnect_client_for_bad_data(client, "AUDIO_OPUS_BATCH invalid frame size (samples_per_frame=%d)",
                                   samples_per_frame);
    return;
  }

// Use static buffer for common case to avoid malloc in hot path
// Typical batches: 1-32 frames of 960 samples = up to 30,720 samples
// Static buffer holds 32 frames @ 48kHz 20ms = 30,720 samples (120KB)
#define OPUS_DECODE_STATIC_MAX_SAMPLES (32 * 960)
  static float static_decode_buffer[OPUS_DECODE_STATIC_MAX_SAMPLES];

  size_t total_samples = (size_t)samples_per_frame * (size_t)frame_count;
  float *decoded_samples;
  bool used_malloc = false;

  if (total_samples <= OPUS_DECODE_STATIC_MAX_SAMPLES) {
    decoded_samples = static_decode_buffer;
  } else {
    // Unusual large batch - fall back to malloc
    log_warn("Client %u: Large audio batch requires malloc (%zu samples)", atomic_load(&client->client_id),
             total_samples);
    decoded_samples = SAFE_MALLOC(total_samples * sizeof(float), float *);
    if (!decoded_samples) {
      SET_ERRNO(ERROR_MEMORY, "Failed to allocate buffer for Opus decoded samples");
      return;
    }
    used_malloc = true;
  }

  // Decode each Opus frame using frame_sizes array
  int total_decoded = 0;
  size_t opus_offset = 0;

  for (int i = 0; i < frame_count; i++) {
    // Get exact frame size from frame_sizes array (convert from network byte order)
    size_t frame_size = (size_t)ntohs(frame_sizes[i]);

    // DEBUG: Log the actual bytes of each Opus frame
    if (frame_size > 0) {
      log_debug_every(LOG_RATE_DEFAULT, "Client %u: Opus frame %d: size=%zu, first_bytes=[0x%02x,0x%02x,0x%02x,0x%02x]",
                      atomic_load(&client->client_id), i, frame_size, opus_data[opus_offset] & 0xFF,
                      frame_size > 1 ? (opus_data[opus_offset + 1] & 0xFF) : 0,
                      frame_size > 2 ? (opus_data[opus_offset + 2] & 0xFF) : 0,
                      frame_size > 3 ? (opus_data[opus_offset + 3] & 0xFF) : 0);
    }

    if (opus_offset + frame_size > opus_size) {
      log_error("Client %u: Frame %d size overflow (offset=%zu, frame_size=%zu, total=%zu)",
                atomic_load(&client->client_id), i + 1, opus_offset, frame_size, opus_size);
      if (used_malloc) {
        SAFE_FREE(decoded_samples);
      }
      return;
    }

    // SECURITY: Bounds check before writing decoded samples to prevent buffer overflow
    // An attacker could send malicious Opus frames that decode to more samples than expected
    if ((size_t)total_decoded + (size_t)samples_per_frame > total_samples) {
      log_error("Client %u: Opus decode would overflow buffer (decoded=%d, frame_samples=%d, max=%zu)",
                atomic_load(&client->client_id), total_decoded, samples_per_frame, total_samples);
      if (used_malloc) {
        SAFE_FREE(decoded_samples);
      }
      return;
    }

    int decoded_count = opus_codec_decode((opus_codec_t *)client->opus_decoder, &opus_data[opus_offset], frame_size,
                                          &decoded_samples[total_decoded], samples_per_frame);

    if (decoded_count < 0) {
      log_error("Client %u: Opus decoding failed for frame %d/%d (size=%zu)", atomic_load(&client->client_id), i + 1,
                frame_count, frame_size);
      if (used_malloc) {
        SAFE_FREE(decoded_samples);
      }
      return;
    }

    total_decoded += decoded_count;
    opus_offset += frame_size;
  }

  log_debug_every(LOG_RATE_DEFAULT, "Client %u: Decoded %d Opus frames -> %d samples", atomic_load(&client->client_id),
                  frame_count, total_decoded);

  // DEBUG: Log sample values to detect all-zero issue
  static int server_decode_count = 0;
  server_decode_count++;
  if (total_decoded > 0 && (server_decode_count <= 10 || server_decode_count % 100 == 0)) {
    float peak = 0.0f, rms = 0.0f;
    for (int i = 0; i < total_decoded && i < 100; i++) {
      float abs_val = fabsf(decoded_samples[i]);
      if (abs_val > peak)
        peak = abs_val;
      rms += decoded_samples[i] * decoded_samples[i];
    }
    rms = sqrtf(rms / (total_decoded > 100 ? 100 : total_decoded));
    // Log first 4 bytes of Opus data to compare with client encode
    log_info("SERVER OPUS DECODE #%d from client %u: decoded_rms=%.6f, opus_first4=[0x%02x,0x%02x,0x%02x,0x%02x]",
             server_decode_count, atomic_load(&client->client_id), rms, opus_size > 0 ? opus_data[0] : 0,
             opus_size > 1 ? opus_data[1] : 0, opus_size > 2 ? opus_data[2] : 0, opus_size > 3 ? opus_data[3] : 0);
  }

  // Write decoded samples to client's incoming audio buffer
  // Note: audio_ring_buffer_write returns error code, not sample count
  // Buffer overflow warnings are logged inside audio_ring_buffer_write if buffer is full
  if (client->incoming_audio_buffer && total_decoded > 0) {
    asciichat_error_t result = audio_ring_buffer_write(client->incoming_audio_buffer, decoded_samples, total_decoded);
    if (result != ASCIICHAT_OK) {
      log_error("Client %u: Failed to write decoded audio to buffer: %d", atomic_load(&client->client_id), result);
    }
  }

  if (used_malloc) {
    SAFE_FREE(decoded_samples);
  }
}

/**
 * @brief Process AUDIO_OPUS packet - decode single Opus frame from client
 *
 * Handles single Opus-encoded audio frames sent by clients. The packet format
 * includes a 16-byte header followed by the Opus-encoded data.
 *
 * PACKET STRUCTURE:
 * - Offset 0: sample_rate (uint32_t, native byte order - bug in client)
 * - Offset 4: frame_duration (uint32_t, native byte order - bug in client)
 * - Offset 8: reserved (8 bytes)
 * - Offset 16: Opus-encoded audio data
 *
 * @param client Client info structure
 * @param data Packet payload
 * @param len Packet length
 *
 * @ingroup server_protocol
 */
void handle_audio_opus_packet(client_info_t *client, const void *data, size_t len) {
  log_debug_every(LOG_RATE_DEFAULT, "Received Opus audio from client %u (len=%zu)", atomic_load(&client->client_id), len);

  if (!data) {
    disconnect_client_for_bad_data(client, "AUDIO_OPUS payload missing");
    return;
  }

  // Minimum size: 16-byte header + at least 1 byte of Opus data
  if (len < 17) {
    disconnect_client_for_bad_data(client, "AUDIO_OPUS packet too small: %zu bytes", len);
    return;
  }

  if (!atomic_load(&client->is_sending_audio)) {
    disconnect_client_for_bad_data(client, "AUDIO_OPUS received before audio stream enabled");
    return;
  }

  if (!client->opus_decoder) {
    disconnect_client_for_bad_data(client, "Opus decoder not initialized");
    return;
  }

  // Parse header (16 bytes) - convert from network byte order
  const uint8_t *buf = (const uint8_t *)data;
  uint32_t sample_rate_net, frame_duration_net;
  memcpy(&sample_rate_net, buf, 4);
  memcpy(&frame_duration_net, buf + 4, 4);
  uint32_t sample_rate = ntohl(sample_rate_net);
  uint32_t frame_duration = ntohl(frame_duration_net);

  // Extract Opus data (after 16-byte header)
  const uint8_t *opus_data = buf + 16;
  size_t opus_size = len - 16;

  // Validate parameters
  if (sample_rate == 0 || sample_rate > 192000) {
    disconnect_client_for_bad_data(client, "AUDIO_OPUS invalid sample_rate: %u", sample_rate);
    return;
  }

  if (frame_duration == 0 || frame_duration > 120) {
    disconnect_client_for_bad_data(client, "AUDIO_OPUS invalid frame_duration: %u ms", frame_duration);
    return;
  }

  // Calculate expected samples per frame
  int samples_per_frame = (int)((sample_rate * frame_duration) / 1000);
  if (samples_per_frame <= 0 || samples_per_frame > 5760) { // Max 120ms @ 48kHz
    disconnect_client_for_bad_data(client, "AUDIO_OPUS invalid samples_per_frame: %d", samples_per_frame);
    return;
  }

  // Decode Opus frame
  float decoded_samples[5760]; // Max Opus frame size (120ms @ 48kHz)
  int decoded_count =
      opus_codec_decode((opus_codec_t *)client->opus_decoder, opus_data, opus_size, decoded_samples, samples_per_frame);

  if (decoded_count < 0) {
    log_error("Client %u: Opus decoding failed (size=%zu)", atomic_load(&client->client_id), opus_size);
    return;
  }

  log_debug_every(100000, "Client %u: Decoded Opus frame -> %d samples", atomic_load(&client->client_id),
                  decoded_count);

  // Write decoded samples to client's incoming audio buffer
  if (client->incoming_audio_buffer && decoded_count > 0) {
    audio_ring_buffer_write(client->incoming_audio_buffer, decoded_samples, decoded_count);
  }
}

/* ============================================================================
 * Client Configuration Packet Handlers
 * ============================================================================
 */

/**
 * @brief Process CLIENT_CAPABILITIES packet - configure client-specific rendering
 *
 * This packet contains detailed information about the client's terminal
 * capabilities and preferences. The server uses this data to generate
 * appropriately formatted ASCII art and ANSI escape sequences.
 *
 * PACKET STRUCTURE EXPECTED:
 * - terminal_capabilities_packet_t containing:
 *   - width, height: Terminal dimensions in characters
 *   - capabilities: Bitmask of terminal features
 *   - color_level: ANSI color support level (1, 8, 16, 256, 24-bit)
 *   - color_count: Number of supported colors
 *   - render_mode: Foreground, background, or half-block rendering
 *   - term_type: $TERM environment variable value
 *   - colorterm: $COLORTERM environment variable value
 *   - utf8_support: Whether terminal supports UTF-8
 *   - palette_type: ASCII character palette preference
 *   - palette_custom: Custom character set if PALETTE_CUSTOM
 *
 * STATE CHANGES PERFORMED:
 * - Updates client dimensions (width, height)
 * - Stores complete terminal capabilities structure
 * - Initializes per-client ASCII palette cache
 * - Sets client->has_terminal_caps = true
 *
 * PALETTE INITIALIZATION:
 * The function performs critical palette setup:
 * 1. Determines character set based on palette_type
 * 2. Handles custom palettes if provided
 * 3. Generates luminance-to-character mapping
 * 4. Caches results for fast ASCII generation
 *
 * THREAD SAFETY:
 * - All client state updates are mutex-protected
 * - Uses client->client_state_mutex for atomicity
 * - Safe to call concurrently with render threads
 *
 * VALIDATION PERFORMED:
 * - Packet size matches expected structure
 * - String fields are safely copied with bounds checking
 * - Palette initialization is verified
 * - Network byte order conversion
 *
 * ERROR HANDLING:
 * - Invalid packets are logged and ignored
 * - Palette initialization failures use server defaults
 * - Missing capabilities default to safe values
 *
 * INTEGRATION IMPACT:
 * - render.c uses capabilities for ASCII generation
 * - Color output depends on client's color_level
 * - Character selection uses initialized palette
 *
 * @param client Target client whose capabilities are being configured
 * @param data Packet payload containing terminal_capabilities_packet_t
 * @param len Size of packet payload in bytes
 *
 * @note This packet is typically sent once after CLIENT_JOIN
 * @note Capabilities can be updated during the session
 * @note Changes affect all subsequent ASCII frame generation
 * @see initialize_client_palette() For palette setup details
 * @see terminal_color_level_name() For color level descriptions
 */
void handle_client_capabilities_packet(client_info_t *client, const void *data, size_t len) {
  if (!data) {
    disconnect_client_for_bad_data(client, "CLIENT_CAPABILITIES payload missing");
    return;
  }

  if (len != sizeof(terminal_capabilities_packet_t)) {
    disconnect_client_for_bad_data(client, "CLIENT_CAPABILITIES invalid size: %zu (expected %zu)", len,
                                   sizeof(terminal_capabilities_packet_t));
    return;
  }

  const terminal_capabilities_packet_t *caps = (const terminal_capabilities_packet_t *)data;

  mutex_lock(&client->client_state_mutex);

  atomic_store(&client->width, ntohs(caps->width));
  atomic_store(&client->height, ntohs(caps->height));

  log_debug("Client %u dimensions: %ux%u, desired_fps=%u", atomic_load(&client->client_id), client->width,
            client->height, caps->desired_fps);

  client->terminal_caps.capabilities = ntohl(caps->capabilities);
  client->terminal_caps.color_level = ntohl(caps->color_level);
  client->terminal_caps.color_count = ntohl(caps->color_count);
  client->terminal_caps.render_mode = ntohl(caps->render_mode);
  client->terminal_caps.detection_reliable = caps->detection_reliable;
  client->terminal_caps.wants_background = (ntohl(caps->render_mode) == RENDER_MODE_BACKGROUND);

  SAFE_STRNCPY(client->terminal_caps.term_type, caps->term_type, sizeof(client->terminal_caps.term_type));
  SAFE_STRNCPY(client->terminal_caps.colorterm, caps->colorterm, sizeof(client->terminal_caps.colorterm));

  client->terminal_caps.utf8_support = ntohl(caps->utf8_support);
  client->terminal_caps.palette_type = ntohl(caps->palette_type);
  SAFE_STRNCPY(client->terminal_caps.palette_custom, caps->palette_custom,
               sizeof(client->terminal_caps.palette_custom));

  client->terminal_caps.desired_fps = caps->desired_fps;

  const char *custom_chars =
      (client->terminal_caps.palette_type == PALETTE_CUSTOM && client->terminal_caps.palette_custom[0])
          ? client->terminal_caps.palette_custom
          : NULL;

  if (initialize_client_palette((palette_type_t)client->terminal_caps.palette_type, custom_chars,
                                client->client_palette_chars, &client->client_palette_len,
                                client->client_luminance_palette) == 0) {
    client->client_palette_type = (palette_type_t)client->terminal_caps.palette_type;
    client->client_palette_initialized = true;
    log_info("Client %d palette initialized: type=%u, %zu chars, utf8=%u", atomic_load(&client->client_id),
             client->terminal_caps.palette_type, client->client_palette_len, client->terminal_caps.utf8_support);
  } else {
    SET_ERRNO(ERROR_INVALID_STATE, "Failed to initialize palette for client %d", atomic_load(&client->client_id));
    client->client_palette_initialized = false;
  }

  client->has_terminal_caps = true;

  log_info("Client %u capabilities: %ux%u, color_level=%s (%u colors), caps=0x%x, term=%s, colorterm=%s, "
           "render_mode=%s, reliable=%s, fps=%u",
           atomic_load(&client->client_id), client->width, client->height,
           terminal_color_level_name(client->terminal_caps.color_level), client->terminal_caps.color_count,
           client->terminal_caps.capabilities, client->terminal_caps.term_type, client->terminal_caps.colorterm,
           (client->terminal_caps.render_mode == RENDER_MODE_HALF_BLOCK
                ? "half-block"
                : (client->terminal_caps.render_mode == RENDER_MODE_BACKGROUND ? "background" : "foreground")),
           client->terminal_caps.detection_reliable ? "yes" : "no", client->terminal_caps.desired_fps);

  mutex_unlock(&client->client_state_mutex);
}

/**
 * @brief Process terminal size update packet - handle client window resize
 *
 * Clients send this packet when their terminal window is resized, allowing
 * the server to adjust ASCII frame dimensions accordingly. This ensures
 * optimal use of the client's display area.
 *
 * PACKET STRUCTURE EXPECTED:
 * - size_packet_t containing:
 *   - uint16_t width: New terminal width in characters
 *   - uint16_t height: New terminal height in characters
 *
 * STATE CHANGES PERFORMED:
 * - Updates client->width with new dimensions
 * - Updates client->height with new dimensions
 * - Thread-safe update using client state mutex
 *
 * RENDERING IMPACT:
 * - Subsequent ASCII frames will use new dimensions
 * - Grid layout calculations will incorporate new size
 * - No immediate frame regeneration (happens on next cycle)
 *
 * ERROR HANDLING:
 * - Invalid packet sizes are ignored silently
 * - Extreme dimensions are accepted (client responsibility)
 * - Concurrent updates are handled safely
 *
 * @param client Target client whose terminal was resized
 * @param data Packet payload containing new dimensions
 * @param len Size of packet payload (should be sizeof(size_packet_t))
 *
 * @note Changes take effect on the next rendering cycle
 * @note No validation of reasonable dimension ranges
 */
void handle_size_packet(client_info_t *client, const void *data, size_t len) {
  if (!data) {
    disconnect_client_for_bad_data(client, "SIZE payload missing");
    return;
  }

  if (len != sizeof(size_packet_t)) {
    disconnect_client_for_bad_data(client, "SIZE payload size %zu (expected %zu)", len, sizeof(size_packet_t));
    return;
  }

  const size_packet_t *size_pkt = (const size_packet_t *)data;

  mutex_lock(&client->client_state_mutex);
  client->width = ntohs(size_pkt->width);
  client->height = ntohs(size_pkt->height);
  mutex_unlock(&client->client_state_mutex);

  log_info("Client %u updated terminal size: %ux%u", atomic_load(&client->client_id), client->width, client->height);
}

/* ============================================================================
 * Protocol Control Packet Handlers
 * ============================================================================
 */

/**
 * @brief Process PING packet - respond with PONG for keepalive
 *
 * Clients send periodic PING packets to verify the connection is still active.
 * The server responds with a PONG packet to confirm bi-directional connectivity.
 * This prevents network equipment from timing out idle connections.
 *
 * PACKET STRUCTURE:
 * - PING packets have no payload (header only)
 * - PONG responses also have no payload
 *
 * PROTOCOL BEHAVIOR:
 * - Every PING must be answered with exactly one PONG
 * - PONG is queued in client's video queue for delivery
 * - No state changes are made to client
 *
 * ERROR HANDLING:
 * - Queue failures are logged but not fatal
 * - Client disconnection during PONG delivery is handled gracefully
 * - Excessive PING rate is not rate-limited (client responsibility)
 *
 * PERFORMANCE CHARACTERISTICS:
 * - Very low overhead (no payload processing)
 * - Uses existing packet queue infrastructure
 * - Send thread delivers PONG asynchronously
 *
 * @param client Source client requesting keepalive confirmation
 *
 * @note PING/PONG packets help detect network failures
 * @note Response is queued, not sent immediately
 * @see packet_queue_enqueue() For response delivery mechanism
 */
void handle_ping_packet(client_info_t *client) {
  // PONG responses should be handled directly via socket in send thread
  // For now, just log the ping
  (void)client;
}

/**
 * @brief Process CLIENT_LEAVE packet - handle graceful client disconnect
 *
 * Clients send this packet to notify the server of an intentional disconnect,
 * as opposed to a network failure or crash. This allows the server to perform
 * clean shutdown procedures without waiting for socket timeouts.
 *
 * PACKET STRUCTURE:
 * - LEAVE packets have no payload (header only)
 *
 * STATE CHANGES PERFORMED:
 * - Sets client->active = false immediately
 * - Triggers client cleanup procedures
 * - Prevents new packets from being processed
 *
 * PROTOCOL BEHAVIOR:
 * - Client should not send additional packets after LEAVE
 * - Server will begin client removal process
 * - Socket will be closed by cleanup procedures
 *
 * CLEANUP COORDINATION:
 * - Receive thread will exit after processing this packet
 * - Send thread will stop when active flag becomes false
 * - Render threads will detect inactive state and stop processing
 * - remove_client() will be called to complete cleanup
 *
 * ERROR HANDLING:
 * - Safe to call multiple times
 * - No validation required (simple state change)
 * - Cleanup is idempotent
 *
 * @param client Source client requesting graceful disconnect
 *
 * @note This provides clean shutdown versus network timeout
 * @note Actual client removal happens in main thread
 * @see remove_client() For complete cleanup implementation
 */
void handle_client_leave_packet(client_info_t *client) {
  // Handle clean disconnect notification from client
  log_info("Client %u sent LEAVE packet - clean disconnect", atomic_load(&client->client_id));
  // OPTIMIZED: Use atomic operation for thread control flag (lock-free)
  atomic_store(&client->active, false);
}

/* ============================================================================
 * Protocol Utility Functions
 * ============================================================================
 */

/**
 * @brief Send current server state to a specific client
 *
 * Generates and queues a SERVER_STATE packet containing information about
 * the current number of connected and active clients. This helps clients
 * understand the multi-user environment and adjust their behavior accordingly.
 *
 * PACKET CONTENT GENERATED:
 * - server_state_packet_t containing:
 *   - connected_client_count: Total clients connected to server
 *   - active_client_count: Clients actively sending video/audio
 *   - reserved: Padding for future extensions
 *
 * USAGE SCENARIOS:
 * - Initial state after client joins server
 * - Periodic updates when client count changes
 * - Response to client requests for server information
 *
 * IMPLEMENTATION DETAILS:
 * - Counts active clients by scanning global client manager
 * - Converts data to network byte order before queuing
 * - Uses client's video queue for delivery
 * - Non-blocking operation (queues for later delivery)
 *
 * THREAD SAFETY:
 * - Uses reader lock on global client manager
 * - Safe to call from any thread
 * - Atomic snapshot of client counts
 *
 * ERROR HANDLING:
 * - Returns -1 if client or queue is invalid
 * - Queue overflow handled by packet_queue_enqueue()
 * - No side effects on failure
 *
 * @param client Target client to receive server state information
 * @return 0 on successful queuing, -1 on error
 *
 * @note Packet delivery happens asynchronously via send thread
 * @note Client count may change between queuing and delivery
 * @see broadcast_server_state_to_all_clients() For multi-client updates
 */

int send_server_state_to_client(client_info_t *client) {
  if (!client) {
    return -1;
  }

  // Count active clients - LOCK OPTIMIZATION: Use atomic reads, no rwlock needed
  int active_count = 0;
  for (int i = 0; i < MAX_CLIENTS; i++) {
    if (atomic_load(&g_client_manager.clients[i].active)) {
      active_count++;
    }
  }

  // Prepare server state packet
  server_state_packet_t state;
  state.connected_client_count = active_count;
  state.active_client_count = active_count; // For now, all connected are active
  memset(state.reserved, 0, sizeof(state.reserved));

  // Convert to network byte order
  server_state_packet_t net_state;
  net_state.connected_client_count = htonl(state.connected_client_count);
  net_state.active_client_count = htonl(state.active_client_count);
  memset(net_state.reserved, 0, sizeof(net_state.reserved));

  // Send server state directly via socket
  // CRITICAL: Protect socket writes with send_mutex to prevent race with send_thread
  // LOCK OPTIMIZATION: Access crypto context directly - no need for find_client_by_id() rwlock!
  // Crypto context is stable after handshake and stored in client struct
  const crypto_context_t *crypto_ctx = crypto_handshake_get_context(&client->crypto_handshake_ctx);

  mutex_lock(&client->send_mutex);

  int result = send_packet_secure(client->socket, PACKET_TYPE_SERVER_STATE, &net_state, sizeof(net_state),
                                  (crypto_context_t *)crypto_ctx);

  mutex_unlock(&client->send_mutex);

  if (result != 0) {
    SET_ERRNO(ERROR_NETWORK, "Failed to send server state to client %u", client->client_id);
    return -1;
  }

  log_debug("Sent server state to client %u: %u connected, %u active", client->client_id, state.connected_client_count,
            state.active_client_count);
  return 0;
}

/**
 * @brief Signal all active clients to clear their displays before next video frame
 *
 * Sets the needs_display_clear flag for all currently connected and active clients.
 * This is used when the grid layout changes (clients join/leave) to ensure
 * all clients clear their displays before receiving frames with the new layout.
 *
 * ARCHITECTURE:
 * - Uses atomic flag (needs_display_clear) instead of packet queue
 * - Send thread checks flag and sends CLEAR_CONSOLE before next video frame
 * - Guarantees CLEAR_CONSOLE arrives before new grid layout frame
 *
 * SYNCHRONIZATION:
 * - Acquires g_client_manager_rwlock for reading
 * - Uses atomic operations for flag setting (no mutex needed)
 * - Thread-safe access to client list
 *
 * USAGE SCENARIO:
 * - Called when active video source count changes
 * - Ensures all clients clear before new grid layout is sent
 * - Prevents visual artifacts from old content
 *
 * @note This function iterates all clients but only flags active ones
 * @note Non-blocking - just sets atomic flags
 */
// NOTE: This function is no longer used - CLEAR_CONSOLE is now sent directly
// from each client's render thread when it detects a grid layout change.
// Keeping this for reference but it should not be called.
void broadcast_clear_console_to_all_clients(void) {
  SET_ERRNO(ERROR_INVALID_STATE, "broadcast_clear_console_to_all_clients() called - unexpected usage");
  log_warn("CLEAR_CONSOLE is now sent from render threads, not broadcast");
}<|MERGE_RESOLUTION|>--- conflicted
+++ resolved
@@ -509,12 +509,7 @@
   // Handle incoming image data from client
   // New format: [width:4][height:4][compressed_flag:4][data_size:4][rgb_data:data_size]
   // Old format: [width:4][height:4][rgb_data:w*h*3] (for backward compatibility)
-<<<<<<< HEAD
   // Use atomic compare-and-swap to avoid race condition - ensures thread-safe auto-enabling of video stream
-=======
-  // Use atomic compare-and-swap to avoid race condition
-  // This ensures thread-safe auto-enabling of video stream
->>>>>>> 6e75ac63
   if (!data || len < sizeof(uint32_t) * 2) {
     disconnect_client_for_bad_data(client, "IMAGE_FRAME payload too small: %zu bytes", len);
     return;
