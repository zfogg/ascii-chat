/**
 * @file server/protocol.c
 * @ingroup server_protocol
 * @brief 📡 Server packet processor: client communication handling, protocol state management, and packet dispatch
 *
 * CORE RESPONSIBILITIES
 * ======================
 * 1. Parse and validate incoming packets from clients
 * 2. Update client state based on received packet data
 * 3. Coordinate with other modules for media processing
 * 4. Generate appropriate server responses to client requests
 * 5. Maintain protocol compliance and packet format standards
 *
 * PACKET PROCESSING ARCHITECTURE:
 * ===============================
 * The protocol processing follows a clear pattern:
 *
 * 1. PACKET RECEPTION (in client.c receive thread):
 *    - Receives raw packet data from socket
 *    - Validates packet header and CRC
 *    - Dispatches to appropriate handler function
 *
 * 2. HANDLER FUNCTION (this module):
 *    - Validates packet payload structure
 *    - Updates client state with thread-safe patterns
 *    - Processes media data (stores in buffers)
 *    - Generates any necessary responses
 *
 * 3. RESPONSE GENERATION (via packet queues):
 *    - Queues response packets for delivery
 *    - Uses client's outgoing packet queues
 *    - Send thread delivers responses asynchronously
 *
 * SUPPORTED PACKET TYPES:
 * =======================
 *
 * CLIENT LIFECYCLE:
 * - PACKET_TYPE_CLIENT_JOIN: Initial client capabilities and identity
 * - PACKET_TYPE_CLIENT_LEAVE: Clean disconnect notification
 * - PACKET_TYPE_CLIENT_CAPABILITIES: Terminal capabilities and preferences
 *
 * MEDIA STREAMING:
 * - PACKET_TYPE_STREAM_START: Begin sending audio/video
 * - PACKET_TYPE_STREAM_STOP: Stop sending audio/video
 * - PACKET_TYPE_IMAGE_FRAME: Raw RGB video frame data
 * - PACKET_TYPE_AUDIO: Single audio sample packet (legacy)
 * - PACKET_TYPE_AUDIO_BATCH: Batched audio samples (efficient)
 *
 * CONTROL PROTOCOL:
 * - PACKET_TYPE_PING: Client keepalive request
 * - PACKET_TYPE_PONG: Server keepalive response
 *
 * THREAD SAFETY AND STATE MANAGEMENT:
 * ====================================
 *
 * CLIENT STATE SYNCHRONIZATION:
 * All client state modifications use the snapshot pattern:
 * 1. Acquire client->client_state_mutex
 * 2. Update client state fields
 * 3. Release mutex immediately
 * 4. Process using local copies if needed
 *
 * MEDIA BUFFER COORDINATION:
 * Video frames: Stored in client->incoming_video_buffer (thread-safe)
 * Audio samples: Stored in client->incoming_audio_buffer (lock-free)
 * Both buffers are processed by render threads in render.c
 *
 * PACKET VALIDATION STRATEGY:
 * All handlers validate:
 * - Packet size matches expected structure size
 * - Client capabilities permit the operation
 * - Buffer pointers are valid before access
 * - Network byte order conversion where needed
 *
 * ERROR HANDLING PHILOSOPHY:
 * ==========================
 * - Invalid packets are logged but don't disconnect clients
 * - Buffer allocation failures are handled gracefully
 * - Network errors during responses don't affect client state
 * - Shutdown conditions are detected and avoid error spam
 *
 * INTEGRATION WITH OTHER MODULES:
 * ===============================
 * - client.c: Called by receive threads, manages client lifecycle
 * - render.c: Consumes video/audio data stored by handlers
 * - stream.c: Uses client capabilities for frame generation
 * - main.c: Provides global state (g_server_should_exit, etc.)
 *
 * WHY THIS MODULAR DESIGN:
 * =========================
 * The original server.c mixed protocol handling with connection management
 * and rendering logic, making it difficult to:
 * - Add new packet types
 * - Modify protocol behavior
 * - Debug packet-specific issues
 * - Test protocol compliance
 *
 * This separation provides:
 * - Clear protocol specification
 * - Easier protocol evolution
 * - Better error isolation
 * - Improved testability
 *
 * @author Zachary Fogg <me@zfo.gg>
 * @date September 2025
 * @version 2.0 (Post-Modularization)
 * @see client.c For client receive thread implementation
 * @see render.c For media buffer consumption
 * @see network.h For packet structure definitions
 */

#include <math.h>
#include <stdarg.h>
#include <stdatomic.h>
#include <stdio.h>
#include <string.h>
#include <time.h>

#include "protocol.h"
#include "util/endian.h"
#include "client.h"
#include "common.h"
#include "util/endian.h"
#include "util/validation.h"
#include "util/endian.h"
#include "util/image.h"
#include "video/video_frame.h"
#include "audio/audio.h"
#include "video/palette.h"
#include "video/image.h"
#include "network/compression.h"
#include "util/format.h"
#include "platform/system.h"
#include "audio/opus_codec.h"
#include "network/av.h"
#include "network/logging.h"
#include "crypto/handshake.h"

/**
 * @brief Global shutdown flag from main.c - used to avoid error spam during shutdown
 *
 * When the server is shutting down, certain packet processing errors become
 * expected (e.g., buffer allocation failures, queue shutdowns). This flag
 * helps handlers distinguish between genuine errors and shutdown conditions.
 */
extern atomic_bool g_server_should_exit;

static void protocol_cleanup_thread_locals(void) {
  // Placeholder for thread-local resources owned by the receive thread.
  // Add cleanup logic here if future protocol changes introduce
  // thread-local allocations that must be released before disconnecting.
}

void disconnect_client_for_bad_data(client_info_t *client, const char *format, ...) {
  if (!client) {
    return;
  }

  protocol_cleanup_thread_locals();

  bool already_requested = atomic_exchange(&client->protocol_disconnect_requested, true);
  if (already_requested) {
    return;
  }

  char reason[256] = {0};
  if (format) {
    va_list args;
    va_start(args, format);
    (void)vsnprintf(reason, sizeof(reason), format, args);
    va_end(args);
  } else {
    SAFE_STRNCPY(reason, "Protocol violation", sizeof(reason));
  }

  const char *reason_str = reason[0] != '\0' ? reason : "Protocol violation";
  uint32_t client_id = atomic_load(&client->client_id);

  socket_t socket_snapshot = INVALID_SOCKET_VALUE;
  const crypto_context_t *crypto_ctx = NULL;

  mutex_lock(&client->client_state_mutex);
  if (client->socket != INVALID_SOCKET_VALUE) {
    socket_snapshot = client->socket;
    if (client->crypto_initialized) {
      crypto_ctx = crypto_handshake_get_context(&client->crypto_handshake_ctx);
    }
  }
  mutex_unlock(&client->client_state_mutex);

  // NOTE: Disconnecting a client due to the client's own bad behavior isn't an
  // error for us, it's desired behavior for us, so we simply warn and do not
  // have a need for asciichat_errno here.
  log_warn("Disconnecting client %u due to protocol violation: %s", client_id, reason_str);

  if (socket_snapshot != INVALID_SOCKET_VALUE) {
    // CRITICAL: Protect socket writes with send_mutex to prevent race with send_thread
    // This receive_thread and send_thread both write to same socket
    mutex_lock(&client->send_mutex);

    asciichat_error_t log_result =
        log_network_message(socket_snapshot, (const struct crypto_context_t *)crypto_ctx, LOG_ERROR,
                            REMOTE_LOG_DIRECTION_SERVER_TO_CLIENT, "Protocol violation: %s", reason_str);
    if (log_result != ASCIICHAT_OK) {
      log_warn("Failed to send remote log to client %u: %s", client_id, asciichat_error_string(log_result));
    }

    asciichat_error_t send_result = packet_send_error(socket_snapshot, crypto_ctx, ERROR_NETWORK_PROTOCOL, reason_str);
    if (send_result != ASCIICHAT_OK) {
      log_warn("Failed to send error packet to client %u: %s", client_id, asciichat_error_string(send_result));
    }

    mutex_unlock(&client->send_mutex);
  }

  platform_sleep_ms(500);

  atomic_store(&client->active, false);
  atomic_store(&client->shutting_down, true);
  atomic_store(&client->send_thread_running, false);
  atomic_store(&client->video_render_thread_running, false);
  atomic_store(&client->audio_render_thread_running, false);

  if (client->audio_queue) {
    packet_queue_shutdown(client->audio_queue);
  }

  mutex_lock(&client->client_state_mutex);
  if (client->socket != INVALID_SOCKET_VALUE) {
    socket_shutdown(client->socket, 2);
    socket_close(client->socket);
    client->socket = INVALID_SOCKET_VALUE;
  }
  mutex_unlock(&client->client_state_mutex);
}

/* ============================================================================
 * Client Lifecycle Packet Handlers
 * ============================================================================
 */

/**
 * @brief Process CLIENT_JOIN packet - client announces identity and capabilities
 *
 * This is the first substantive packet clients send after establishing a TCP
 * connection. It provides the server with essential information for managing
 * the client throughout its session.
 *
 * PACKET STRUCTURE EXPECTED:
 * - client_info_packet_t containing:
 *   - display_name: Human-readable client identifier
 *   - capabilities: Bitmask of CLIENT_CAP_* flags
 *
 * STATE CHANGES PERFORMED:
 * - Updates client->display_name from packet
 * - Sets client->can_send_video based on CLIENT_CAP_VIDEO
 * - Sets client->can_send_audio based on CLIENT_CAP_AUDIO
 * - Sets client->wants_stretch based on CLIENT_CAP_STRETCH
 *
 * PROTOCOL BEHAVIOR:
 * - Does NOT automatically start media streams (requires STREAM_START)
 * - Does NOT send CLEAR_CONSOLE to other clients (prevents flicker)
 * - Logs client capabilities for debugging
 *
 * ERROR HANDLING:
 * - Silently ignores packets with wrong size
 * - Invalid display names are truncated safely
 * - Missing capabilities default to false
 *
 * @param client Target client whose state will be updated
 * @param data Packet payload (should be client_info_packet_t)
 * @param len Size of packet payload in bytes
 *
 * @note This function should only be called by client receive threads
 * @note Client state is already protected by receive thread serialization
 * @see handle_stream_start_packet() For enabling media transmission
 */

void handle_client_join_packet(client_info_t *client, const void *data, size_t len) {
  VALIDATE_PACKET_SIZE(client, data, len, sizeof(client_info_packet_t), "CLIENT_JOIN");

  const client_info_packet_t *join_info = (const client_info_packet_t *)data;

  // Validate display name is present and not just whitespace
  if (join_info->display_name[0] == '\0') {
    disconnect_client_for_bad_data(client, "CLIENT_JOIN display_name cannot be empty");
    return;
  }

  uint32_t capabilities = NET_TO_HOST_U32(join_info->capabilities);

  // Validate at least one capability flag is set
  const uint32_t VALID_CAP_MASK = CLIENT_CAP_VIDEO | CLIENT_CAP_AUDIO | CLIENT_CAP_COLOR | CLIENT_CAP_STRETCH;
  VALIDATE_CAPABILITY_FLAGS(client, capabilities, VALID_CAP_MASK, "CLIENT_JOIN");

  // Validate no unknown capability bits are set
  VALIDATE_FLAGS_MASK(client, capabilities, VALID_CAP_MASK, "CLIENT_JOIN");

  SAFE_STRNCPY(client->display_name, join_info->display_name, MAX_DISPLAY_NAME_LEN - 1);

  client->can_send_video = (capabilities & CLIENT_CAP_VIDEO) != 0;
  client->can_send_audio = (capabilities & CLIENT_CAP_AUDIO) != 0;
  client->wants_stretch = (capabilities & CLIENT_CAP_STRETCH) != 0;

  log_info("Client %u joined: %s (video=%d, audio=%d, stretch=%d)", atomic_load(&client->client_id),
           client->display_name, client->can_send_video, client->can_send_audio, client->wants_stretch);

  // Notify client of successful join (encrypted channel)
  log_info_client(client, "Joined as '%s' (video=%s, audio=%s)", client->display_name,
                  client->can_send_video ? "yes" : "no", client->can_send_audio ? "yes" : "no");
}

/**
 * @brief Process PROTOCOL_VERSION packet - validate protocol compatibility
 *
 * Clients send this packet to announce their protocol version and capabilities.
 * The server validates that the major version matches and logs any version
 * mismatches for debugging purposes.
 *
 * PACKET STRUCTURE EXPECTED:
 * - protocol_version_packet_t containing:
 *   - protocol_version: Major version number (must match PROTOCOL_VERSION_MAJOR)
 *   - protocol_revision: Minor version number
 *   - supports_encryption: Encryption capability flag
 *   - compression_algorithms: Supported compression bitmask
 *   - feature_flags: Optional feature flags
 *
 * VALIDATION PERFORMED:
 * - Packet size matches sizeof(protocol_version_packet_t)
 * - Major protocol version matches (PROTOCOL_VERSION_MAJOR)
 * - Reserved bytes are zero (future-proofing)
 *
 * ERROR HANDLING:
 * - Version mismatch is logged but NOT fatal (backward compatibility)
 * - Invalid packet size triggers disconnect
 *
 * @param client Client that sent the packet
 * @param data Packet payload (protocol_version_packet_t)
 * @param len Size of packet payload in bytes
 *
 * @note This is typically the first packet in the handshake
 * @note Protocol version validation ensures compatibility
 */
void handle_protocol_version_packet(client_info_t *client, const void *data, size_t len) {
  if (!data) {
    disconnect_client_for_bad_data(client, "PROTOCOL_VERSION payload missing");
    return;
  }

  if (len != sizeof(protocol_version_packet_t)) {
    disconnect_client_for_bad_data(client, "PROTOCOL_VERSION invalid size: %zu (expected %zu)", len,
                                   sizeof(protocol_version_packet_t));
    return;
  }

  const protocol_version_packet_t *version = (const protocol_version_packet_t *)data;
  uint16_t client_major = NET_TO_HOST_U16(version->protocol_version);
  uint16_t client_minor = NET_TO_HOST_U16(version->protocol_revision);

  // Validate major version match (minor version can differ for backward compat)
  if (client_major != PROTOCOL_VERSION_MAJOR) {
    log_warn("Client %u protocol version mismatch: client=%u.%u, server=%u.%u", atomic_load(&client->client_id),
             client_major, client_minor, PROTOCOL_VERSION_MAJOR, PROTOCOL_VERSION_MINOR);
    // Note: We don't disconnect on version mismatch for backward compatibility
    // Clients may be older or newer than server
  } else if (client_minor != PROTOCOL_VERSION_MINOR) {
    log_info("Client %u has different protocol revision: client=%u.%u, server=%u.%u", atomic_load(&client->client_id),
             client_major, client_minor, PROTOCOL_VERSION_MAJOR, PROTOCOL_VERSION_MINOR);
  }

  // Validate reserved bytes are zero
  for (size_t i = 0; i < sizeof(version->reserved); i++) {
    if (version->reserved[i] != 0) {
      log_warn("Client %u sent non-zero reserved bytes in PROTOCOL_VERSION packet", atomic_load(&client->client_id));
      // Don't disconnect - reserved bytes may be used in future versions
      break;
    }
  }

  // Log supported features
  if (version->supports_encryption) {
    log_debug("Client %u supports encryption", atomic_load(&client->client_id));
  }
  if (version->compression_algorithms != 0) {
    log_debug("Client %u supports compression: 0x%02x", atomic_load(&client->client_id),
              version->compression_algorithms);
  }
  if (version->feature_flags != 0) {
    uint16_t feature_flags = NET_TO_HOST_U16(version->feature_flags);
    log_debug("Client %u supports features: 0x%04x", atomic_load(&client->client_id), feature_flags);
  }
}

/**
 * @brief Process CLIENT_LEAVE packet - handle clean client disconnect
 *
 * Clients may send this packet before disconnecting to allow the server to
 * log the disconnect reason and perform clean state management. This is
 * optional but preferred over abrupt disconnects.
 *
 * PACKET STRUCTURE EXPECTED:
 * - Optional string containing disconnect reason (0-256 bytes)
 *
 * PROTOCOL BEHAVIOR:
 * - Client logs the disconnect reason if provided
 * - Server continues normal disconnect sequence after receiving packet
 * - Client remains responsible for closing socket
 *
 * ERROR HANDLING:
 * - Empty payload is handled gracefully
 * - Oversized payloads are rejected
 * - Invalid UTF-8 in reason is handled gracefully (logged as-is)
 *
 * @param client Client that sent the leave packet
 * @param data Packet payload (optional reason string)
 * @param len Size of packet payload in bytes (0-256)
 *
 * @note This handler doesn't trigger immediate disconnect
 * @note Actual disconnect occurs when socket closes
 */
void handle_client_leave_packet(client_info_t *client, const void *data, size_t len) {
  if (!client) {
    return;
  }

  uint32_t client_id = atomic_load(&client->client_id);

  if (len == 0) {
    // Empty reason - client disconnecting without explanation
    log_info("Client %u sent leave notification (no reason)", client_id);
  } else if (len <= 256) {
    // Reason provided - extract and log it
    if (!data) {
      SET_ERRNO(ERROR_INVALID_STATE, "Client %u sent leave notification with non-zero length but NULL data", client_id);
      return;
    }

    char reason[257] = {0};
    memcpy(reason, data, len);
    reason[len] = '\0';

    // Validate reason is printable (handle potential non-UTF8 gracefully)
    bool all_printable = true;
    for (size_t i = 0; i < len; i++) {
      uint8_t c = (uint8_t)reason[i];
      if (c < 32 && c != '\t' && c != '\n') {
        all_printable = false;
        break;
      }
    }

    if (all_printable) {
      log_info("Client %u sent leave notification: %s", client_id, reason);
    } else {
      log_info("Client %u sent leave notification (reason contains non-printable characters)", client_id);
    }
  } else {
    // Oversized reason - shouldn't happen with validation.h checks
    log_warn("Client %u sent oversized leave reason (%zu bytes, max 256)", client_id, len);
  }

  // Deactivate client to stop processing packets
  // Sets client->active = false immediately - triggers client cleanup procedures
  atomic_store(&client->active, false);

  // Note: We don't disconnect the client here - that happens when socket closes
  // This is just a clean notification before disconnect
}

/**
 * @brief Process STREAM_START packet - client requests to begin media transmission
 *
 * Clients send this packet to indicate they're ready to start sending video
 * and/or audio data. The server updates its internal state to expect and
 * process media packets from this client.
 *
 * PACKET STRUCTURE EXPECTED:
 * - uint32_t stream_type (network byte order)
 * - Bitmask containing STREAM_TYPE_VIDEO and/or STREAM_TYPE_AUDIO
 *
 * STATE CHANGES PERFORMED:
 * - VIDEO: Records intention to send video (is_sending_video set by first IMAGE_FRAME)
 * - AUDIO: Sets client->is_sending_audio = true if STREAM_TYPE_AUDIO present
 * - Enables render threads to include this client in output generation
 *
 * PROTOCOL BEHAVIOR:
 * - Client must have announced capabilities via CLIENT_JOIN first
 * - Server will start processing IMAGE_FRAME and AUDIO packets
 * - Render threads will begin generating output for this client
 * - Grid layout will be recalculated to include this client
 *
 * ERROR HANDLING:
 * - Ignores packets with incorrect size
 * - Invalid stream types are silently ignored
 * - Graceful handling if client lacks necessary capabilities
 *
 * @param client Target client starting media transmission
 * @param data Packet payload containing stream type flags
 * @param len Size of packet payload (should be sizeof(uint32_t))
 *
 * @note Changes take effect immediately for subsequent media packets
 * @note Render threads will detect the state change on their next cycle
 * @see handle_stream_stop_packet() For stopping media transmission
 * @see handle_image_frame_packet() For video data processing
 */
void handle_stream_start_packet(client_info_t *client, const void *data, size_t len) {
  VALIDATE_PACKET_SIZE(client, data, len, sizeof(uint32_t), "STREAM_START");

  uint32_t stream_type_net;
  memcpy(&stream_type_net, data, sizeof(uint32_t));
  uint32_t stream_type = NET_TO_HOST_U32(stream_type_net);

  // Validate at least one stream type flag is set
  const uint32_t VALID_STREAM_MASK = STREAM_TYPE_VIDEO | STREAM_TYPE_AUDIO;
  VALIDATE_CAPABILITY_FLAGS(client, stream_type, VALID_STREAM_MASK, "STREAM_START");

  // Validate no unknown stream type bits are set
  VALIDATE_FLAGS_MASK(client, stream_type, VALID_STREAM_MASK, "STREAM_START");

  if (stream_type & STREAM_TYPE_VIDEO) {
    // Wait for first IMAGE_FRAME before marking sending_video true (avoids race)
  }
  if (stream_type & STREAM_TYPE_AUDIO) {
    atomic_store(&client->is_sending_audio, true);

    // Create Opus decoder for this client if not already created
    if (!client->opus_decoder) {
      client->opus_decoder = opus_codec_create_decoder(48000);
      if (client->opus_decoder) {
        log_info("Client %u: Opus decoder created (48kHz)", atomic_load(&client->client_id));
      } else {
        log_error("Client %u: Failed to create Opus decoder", atomic_load(&client->client_id));
      }
    }
  }

  if (stream_type & STREAM_TYPE_VIDEO) {
    log_info("Client %u announced video stream (waiting for first frame)", atomic_load(&client->client_id));
  }
  if (stream_type & STREAM_TYPE_AUDIO) {
    log_info("Client %u started audio stream", atomic_load(&client->client_id));
  }

  // Notify client of stream start acknowledgment
  const char *streams = (stream_type & STREAM_TYPE_VIDEO) && (stream_type & STREAM_TYPE_AUDIO)
                            ? "video+audio"
                            : ((stream_type & STREAM_TYPE_VIDEO) ? "video" : "audio");
  log_info_client(client, "Stream started: %s", streams);
}

/**
 * @brief Process STREAM_STOP packet - client requests to halt media transmission
 *
 * Clients send this packet to gracefully stop sending video and/or audio data.
 * The server updates its state to exclude this client from active media
 * processing and grid layout calculations.
 *
 * PACKET STRUCTURE EXPECTED:
 * - uint32_t stream_type (network byte order)
 * - Bitmask containing STREAM_TYPE_VIDEO and/or STREAM_TYPE_AUDIO
 *
 * STATE CHANGES PERFORMED:
 * - Sets client->is_sending_video = false if STREAM_TYPE_VIDEO present
 * - Sets client->is_sending_audio = false if STREAM_TYPE_AUDIO present
 * - Render threads will stop including this client in output
 *
 * PROTOCOL BEHAVIOR:
 * - Client remains connected but won't appear in video grid
 * - Existing buffered media from this client will still be processed
 * - Grid layout recalculates to exclude this client
 * - Client can restart streaming with STREAM_START packet
 *
 * ERROR HANDLING:
 * - Ignores packets with incorrect size
 * - Invalid stream types are silently ignored
 * - Safe to call multiple times or when not streaming
 *
 * @param client Target client stopping media transmission
 * @param data Packet payload containing stream type flags
 * @param len Size of packet payload (should be sizeof(uint32_t))
 *
 * @note Changes take effect immediately
 * @note Render threads will detect the state change on their next cycle
 * @see handle_stream_start_packet() For starting media transmission
 */
void handle_stream_stop_packet(client_info_t *client, const void *data, size_t len) {
  VALIDATE_PACKET_SIZE(client, data, len, sizeof(uint32_t), "STREAM_STOP");

  uint32_t stream_type_net;
  memcpy(&stream_type_net, data, sizeof(uint32_t));
  uint32_t stream_type = NET_TO_HOST_U32(stream_type_net);

  // Validate at least one stream type flag is set
  const uint32_t VALID_STREAM_MASK = STREAM_TYPE_VIDEO | STREAM_TYPE_AUDIO;
  VALIDATE_CAPABILITY_FLAGS(client, stream_type, VALID_STREAM_MASK, "STREAM_STOP");

  // Validate no unknown stream type bits are set
  VALIDATE_FLAGS_MASK(client, stream_type, VALID_STREAM_MASK, "STREAM_STOP");

  if (stream_type & STREAM_TYPE_VIDEO) {
    atomic_store(&client->is_sending_video, false);
  }
  if (stream_type & STREAM_TYPE_AUDIO) {
    atomic_store(&client->is_sending_audio, false);
  }

  if (stream_type & STREAM_TYPE_VIDEO) {
    log_info("Client %u stopped video stream", atomic_load(&client->client_id));
  }
  if (stream_type & STREAM_TYPE_AUDIO) {
    log_info("Client %u stopped audio stream", atomic_load(&client->client_id));
  }

  // Notify client of stream stop acknowledgment
  const char *streams = (stream_type & STREAM_TYPE_VIDEO) && (stream_type & STREAM_TYPE_AUDIO)
                            ? "video+audio"
                            : ((stream_type & STREAM_TYPE_VIDEO) ? "video" : "audio");
  log_info_client(client, "Stream stopped: %s", streams);
}

/* ============================================================================
 * Media Data Packet Handlers
 * ============================================================================
 */

/**
 * @brief Process IMAGE_FRAME packet - store client's video data for rendering
 *
 * This is the most performance-critical packet handler, processing real-time
 * video data from clients. It validates, stores, and tracks video frames
 * for subsequent ASCII conversion and grid layout.
 *
 * PACKET STRUCTURE EXPECTED:
 * - uint32_t width (network byte order)
 * - uint32_t height (network byte order)
 * - rgb_t pixels[width * height] (RGB888 format)
 *
 * PERFORMANCE CHARACTERISTICS:
 * - Called at 30fps per active client
 * - Uses zero-copy storage when possible
 * - Validates packet size before processing
 * - Implements frame counting for debug logging
 *
 * STATE CHANGES PERFORMED:
 * - Auto-enables client->is_sending_video if not already set
 * - Increments client->frames_received counter
 * - Updates client dimensions if changed
 *
 * BUFFER MANAGEMENT:
 * - Stores entire packet (including dimensions) in client->incoming_video_buffer
 * - Uses multi-frame ringbuffer for burst handling
 * - Buffer overflow drops oldest frames (maintains real-time performance)
 * - render.c threads consume frames for ASCII conversion
 *
 * VALIDATION PERFORMED:
 * - Packet size matches width * height * 3 + 8 bytes
 * - Width and height are reasonable (prevents memory exhaustion)
 * - Buffer pointers are valid before access
 *
 * ERROR HANDLING:
 * - Invalid packets are logged and dropped
 * - Buffer overflow is handled gracefully
 * - Shutdown conditions don't generate error spam
 *
 * PERFORMANCE OPTIMIZATIONS:
 * - Debug logging is throttled (every 25000 frames)
 * - Fast path for common case (valid packet with buffer space)
 * - Minimal CPU work in receive thread (storage only)
 *
 * @param client Source client providing video data
 * @param data Packet payload containing image dimensions and RGB data
 * @param len Total size of packet payload in bytes
 *
 * @note This function is called by client receive threads at high frequency
 * @note Actual ASCII conversion happens in render threads (render.c)
 * @note Frame timestamps are added for synchronization purposes
 * @see framebuffer_write_multi_frame() For buffer storage implementation
 * @see create_mixed_ascii_frame_for_client() For frame consumption
 */
void handle_image_frame_packet(client_info_t *client, void *data, size_t len) {
  // Handle incoming image data from client
  // New format: [width:4][height:4][compressed_flag:4][data_size:4][rgb_data:data_size]
  // Old format: [width:4][height:4][rgb_data:w*h*3] (for backward compatibility)
  // Use atomic compare-and-swap to avoid race condition - ensures thread-safe auto-enabling of video stream
  if (!data || len < sizeof(uint32_t) * 2) {
    disconnect_client_for_bad_data(client, "IMAGE_FRAME payload too small: %zu bytes", len);
    return;
  }
  bool was_sending_video = atomic_load(&client->is_sending_video);
  if (!was_sending_video) {
    // Try to atomically enable video sending
    // Use atomic_compare_exchange_strong to avoid spurious failures
    if (atomic_compare_exchange_strong(&client->is_sending_video, &was_sending_video, true)) {
      log_info("Client %u auto-enabled video stream (received IMAGE_FRAME)", atomic_load(&client->client_id));
      // Notify client that their first video frame was received
      log_info_client(client, "First video frame received - streaming active");
    }
  } else {
    // Log periodically to confirm we're receiving frames
    // Use per-client counter protected by client_state_mutex to avoid race conditions
    mutex_lock(&client->client_state_mutex);
    client->frames_received_logged++;
    if (client->frames_received_logged % 25000 == 0) {
      char pretty[64];
      format_bytes_pretty(len, pretty, sizeof(pretty));
      log_debug("Client %u has sent %u IMAGE_FRAME packets (%s)", atomic_load(&client->client_id),
                client->frames_received_logged, pretty);
    }
    mutex_unlock(&client->client_state_mutex);
  }

  // Parse image dimensions (use memcpy to avoid unaligned access)
  uint32_t img_width_net, img_height_net;
  memcpy(&img_width_net, data, sizeof(uint32_t));
  memcpy(&img_height_net, (char *)data + sizeof(uint32_t), sizeof(uint32_t));
  uint32_t img_width = NET_TO_HOST_U32(img_width_net);
  uint32_t img_height = NET_TO_HOST_U32(img_height_net);

  // Validate dimensions using image utility functions
  if (image_validate_dimensions((size_t)img_width, (size_t)img_height) != ASCIICHAT_OK) {
    disconnect_client_for_bad_data(client, "IMAGE_FRAME invalid dimensions");
    return;
  }

  // Calculate RGB buffer size with overflow checking
  size_t rgb_size = 0;
  if (image_calc_rgb_size((size_t)img_width, (size_t)img_height, &rgb_size) != ASCIICHAT_OK) {
    disconnect_client_for_bad_data(client, "IMAGE_FRAME buffer size calculation failed");
    return;
  }

  // Validate final buffer size against maximum
  if (image_validate_buffer_size(rgb_size) != ASCIICHAT_OK) {
    disconnect_client_for_bad_data(client, "IMAGE_FRAME buffer size exceeds maximum");
    return;
  }

  // Check if this is the new compressed format (has 4 fields) or old format (has 2 fields)
  const size_t legacy_header_size = sizeof(uint32_t) * 2;
  if (rgb_size > SIZE_MAX - legacy_header_size) {
    disconnect_client_for_bad_data(client, "IMAGE_FRAME legacy packet size overflow: %zu", rgb_size);
    return;
  }
  size_t old_format_size = legacy_header_size + rgb_size;
  bool is_new_format = (len != old_format_size) && (len > sizeof(uint32_t) * 4);

  void *rgb_data = NULL;
  size_t rgb_data_size = 0;
  bool needs_free = false;

  if (is_new_format) {
    // New format: [width:4][height:4][compressed_flag:4][data_size:4][data:data_size]
    if (len < sizeof(uint32_t) * 4) {
      disconnect_client_for_bad_data(client, "IMAGE_FRAME new-format header too small (%zu bytes)", len);
      return;
    }

    // Use memcpy to avoid unaligned access for compressed_flag and data_size
    uint32_t compressed_flag_net, data_size_net;
    memcpy(&compressed_flag_net, (char *)data + sizeof(uint32_t) * 2, sizeof(uint32_t));
    memcpy(&data_size_net, (char *)data + sizeof(uint32_t) * 3, sizeof(uint32_t));
    uint32_t compressed_flag = NET_TO_HOST_U32(compressed_flag_net);
    uint32_t data_size = NET_TO_HOST_U32(data_size_net);
    void *frame_data = (char *)data + sizeof(uint32_t) * 4;

    const size_t new_header_size = sizeof(uint32_t) * 4;
    size_t data_size_sz = (size_t)data_size;
    if (data_size_sz > IMAGE_MAX_PIXELS_SIZE) {
      disconnect_client_for_bad_data(client, "IMAGE_FRAME compressed data too large: %zu bytes", data_size_sz);
      return;
    }
    if (data_size_sz > SIZE_MAX - new_header_size) {
      disconnect_client_for_bad_data(client, "IMAGE_FRAME new-format packet size overflow");
      return;
    }
    size_t expected_total = new_header_size + data_size_sz;
    if (len != expected_total) {
      disconnect_client_for_bad_data(client, "IMAGE_FRAME new-format length mismatch: expected %zu got %zu",
                                     expected_total, len);
      return;
    }

    if (compressed_flag) {
      // Decompress the data
      rgb_data = SAFE_MALLOC(rgb_size, void *);
      if (!rgb_data) {
        SET_ERRNO(ERROR_MEMORY, "Failed to allocate decompression buffer for client %u",
                  atomic_load(&client->client_id));
        return;
      }

      if (decompress_data(frame_data, data_size, rgb_data, rgb_size) != 0) {
        SAFE_FREE(rgb_data);
        disconnect_client_for_bad_data(client, "IMAGE_FRAME decompression failure for %zu bytes", data_size_sz);
        return;
      }

      rgb_data_size = rgb_size;
      needs_free = true;
    } else {
      // Uncompressed data
      rgb_data = frame_data;
      rgb_data_size = data_size;
      if (rgb_data_size != rgb_size) {
        disconnect_client_for_bad_data(client, "IMAGE_FRAME uncompressed size mismatch: expected %zu got %zu", rgb_size,
                                       rgb_data_size);
        return;
      }
    }
  } else {
    // Old format: [width:4][height:4][rgb_data:w*h*3]
    if (len != old_format_size) {
      disconnect_client_for_bad_data(client, "IMAGE_FRAME legacy length mismatch: expected %zu got %zu",
                                     old_format_size, len);
      return;
    }
    rgb_data = (char *)data + sizeof(uint32_t) * 2;
    rgb_data_size = rgb_size;
  }

  if (client->incoming_video_buffer) {
    // Get the write buffer
    video_frame_t *frame = video_frame_begin_write(client->incoming_video_buffer);

    if (frame && frame->data) {
      // Build the packet in the old format for internal storage: [width:4][height:4][rgb_data:w*h*3]
      if (rgb_data_size > SIZE_MAX - legacy_header_size) {
        if (needs_free && rgb_data) {
          SAFE_FREE(rgb_data);
        }
        disconnect_client_for_bad_data(client, "IMAGE_FRAME size overflow while repacking: rgb_data_size=%zu",
                                       rgb_data_size);
        return;
      }
      size_t old_packet_size = legacy_header_size + rgb_data_size;

      if (old_packet_size <= 2 * 1024 * 1024) { // Max 2MB frame size
        uint32_t width_net = HOST_TO_NET_U32(img_width);
        uint32_t height_net = HOST_TO_NET_U32(img_height);

        // Pack in old format for internal consistency
        memcpy(frame->data, &width_net, sizeof(uint32_t));
        memcpy((char *)frame->data + sizeof(uint32_t), &height_net, sizeof(uint32_t));
        memcpy((char *)frame->data + sizeof(uint32_t) * 2, rgb_data, rgb_data_size);

        frame->size = old_packet_size;
        frame->width = img_width;
        frame->height = img_height;
        frame->capture_timestamp_us = (uint64_t)time(NULL) * 1000000;
        frame->sequence_number = ++client->frames_received;
        video_frame_commit(client->incoming_video_buffer);
      } else {
        if (needs_free && rgb_data) {
          SAFE_FREE(rgb_data);
        }
        disconnect_client_for_bad_data(client, "IMAGE_FRAME repacked frame too large (%zu bytes)", old_packet_size);
        return;
      }
    } else {
      log_warn("Failed to get write buffer for client %u (frame=%p, frame->data=%p)", atomic_load(&client->client_id),
               (void *)frame, frame ? frame->data : NULL);
    }
  } else {
    // During shutdown, this is expected - don't spam error logs
    if (!atomic_load(&g_server_should_exit)) {
      SET_ERRNO(ERROR_INVALID_STATE, "Client %u has no incoming video buffer!", atomic_load(&client->client_id));
    } else {
      log_debug("Client %u: ignoring video packet during shutdown", atomic_load(&client->client_id));
    }
  }

  // Clean up decompressed data if allocated
  if (needs_free && rgb_data) {
    SAFE_FREE(rgb_data);
  }
}

/**
 * @brief Process AUDIO packet - store single audio sample batch (legacy format)
 *
 * Handles the original audio packet format that sends one batch of float samples
 * per packet. This format is less efficient than AUDIO_BATCH but still supported
 * for backward compatibility.
 *
 * PACKET STRUCTURE:
 * - float samples[len/sizeof(float)] (IEEE 754 format)
 * - Sample rate assumed to be 44100 Hz
 * - Mono audio (single channel)
 *
 * PERFORMANCE CHARACTERISTICS:
 * - Less efficient than handle_audio_batch_packet()
 * - Higher packet overhead per sample
 * - Still real-time capable for typical loads
 *
 * BUFFER MANAGEMENT:
 * - Stores samples in client->incoming_audio_buffer (lock-free ring buffer)
 * - Buffer overflow drops oldest samples to maintain real-time behavior
 * - mixer.c consumes samples for multi-client audio mixing
 *
 * STATE VALIDATION:
 * - Only processes if client->is_sending_audio is true
 * - Requires valid buffer pointer and non-zero length
 * - Handles buffer pointer safely during shutdown
 *
 * ERROR HANDLING:
 * - Invalid packets are silently ignored
 * - Buffer overflow is handled by ring buffer (drops old data)
 * - Graceful shutdown behavior
 *
 * @param client Source client providing audio data
 * @param data Packet payload containing float audio samples
 * @param len Size of packet payload in bytes
 *
 * @note Prefer AUDIO_BATCH format for better efficiency
 * @note Audio processing happens in mixer threads, not here
 * @see handle_audio_batch_packet() For efficient batched format
 * @see audio_ring_buffer_write() For storage implementation
 */
void handle_audio_packet(client_info_t *client, const void *data, size_t len) {
  VALIDATE_NOTNULL_DATA(client, data, "AUDIO");
  VALIDATE_AUDIO_ALIGNMENT(client, len, sizeof(float), "AUDIO");
  VALIDATE_AUDIO_STREAM_ENABLED(client, "AUDIO");

  int num_samples = (int)(len / sizeof(float));
  VALIDATE_AUDIO_SAMPLE_COUNT(client, num_samples, AUDIO_SAMPLES_PER_PACKET, "AUDIO");
  VALIDATE_RESOURCE_INITIALIZED(client, client->incoming_audio_buffer, "audio buffer");

  const float *samples = (const float *)data;
  audio_ring_buffer_write(client->incoming_audio_buffer, samples, num_samples);
}

void handle_remote_log_packet_from_client(client_info_t *client, const void *data, size_t len) {
  if (!client) {
    return;
  }

  log_level_t remote_level = LOG_INFO;
  remote_log_direction_t direction = REMOTE_LOG_DIRECTION_UNKNOWN;
  uint16_t flags = 0;
  char message[MAX_REMOTE_LOG_MESSAGE_LENGTH + 1] = {0};

  asciichat_error_t parse_result =
      packet_parse_remote_log(data, len, &remote_level, &direction, &flags, message, sizeof(message), NULL);
  if (parse_result != ASCIICHAT_OK) {
    disconnect_client_for_bad_data(client, "Invalid REMOTE_LOG packet: %s", asciichat_error_string(parse_result));
    return;
  }

  if (direction != REMOTE_LOG_DIRECTION_CLIENT_TO_SERVER) {
    disconnect_client_for_bad_data(client, "REMOTE_LOG direction mismatch: %u", direction);
    return;
  }

  const bool truncated = (flags & REMOTE_LOG_FLAG_TRUNCATED) != 0;
  const char *display_name = client->display_name[0] ? client->display_name : "(unnamed)";
  uint32_t client_id = atomic_load(&client->client_id);

  if (truncated) {
    log_msg(remote_level, __FILE__, __LINE__, __func__, "[REMOTE CLIENT %u \"%s\"] %s [message truncated]", client_id,
            display_name, message);
  } else {
    log_msg(remote_level, __FILE__, __LINE__, __func__, "[REMOTE CLIENT %u \"%s\"] %s", client_id, display_name,
            message);
  }
}

/**
 * @brief Process AUDIO_BATCH packet - store efficiently batched audio samples
 *
 * Handles the optimized audio packet format that bundles multiple sample
 * chunks into a single packet. This reduces packet overhead and improves
 * network efficiency for audio streaming.
 *
 * PACKET STRUCTURE EXPECTED:
 * - audio_batch_packet_t header:
 *   - uint32_t batch_count: Number of sample chunks in this batch
 *   - uint32_t total_samples: Total number of float samples
 *   - uint32_t sample_rate: Samples per second (typically 44100)
 *   - uint32_t channels: Number of audio channels (1 = mono)
 * - float samples[total_samples]: IEEE 754 sample data
 *
 * PERFORMANCE ADVANTAGES:
 * - Reduces packet count by 5-10x compared to single audio packets
 * - Lower network overhead and CPU context switching
 * - Better burst tolerance with larger buffers
 *
 * VALIDATION PERFORMED:
 * - Header size matches audio_batch_packet_t
 * - Total packet size matches header + samples
 * - Sample count is within reasonable bounds
 * - Client is authorized to send audio
 *
 * BUFFER MANAGEMENT:
 * - Extracts samples from packet payload
 * - Stores in client->incoming_audio_buffer (same as single format)
 * - Ring buffer automatically handles overflow
 * - mixer.c consumes batched samples identically
 *
 * ERROR HANDLING:
 * - Invalid batch headers are logged and packet dropped
 * - Oversized batches are rejected (prevents DoS)
 * - Buffer allocation failures are handled gracefully
 *
 * @param client Source client providing batched audio data
 * @param data Packet payload containing batch header and samples
 * @param len Total size of packet payload in bytes
 *
 * @note This is the preferred audio packet format
 * @note Batching is transparent to audio processing pipeline
 * @see handle_audio_packet() For legacy single-batch format
 * @see AUDIO_BATCH_SAMPLES For maximum batch size constant
 */
void handle_audio_batch_packet(client_info_t *client, const void *data, size_t len) {
  // Log every audio batch packet reception
  log_debug_every(LOG_RATE_DEFAULT, "Received audio batch packet from client %u (len=%zu, is_sending_audio=%d)",
                  atomic_load(&client->client_id), len, atomic_load(&client->is_sending_audio));

  VALIDATE_NOTNULL_DATA(client, data, "AUDIO_BATCH");
  VALIDATE_MIN_SIZE(client, len, sizeof(audio_batch_packet_t), "AUDIO_BATCH");
  VALIDATE_AUDIO_STREAM_ENABLED(client, "AUDIO_BATCH");

  // Parse batch header
  const audio_batch_packet_t *batch_header = (const audio_batch_packet_t *)data;
  uint32_t packet_batch_count = NET_TO_HOST_U32(batch_header->batch_count);
  uint32_t total_samples = NET_TO_HOST_U32(batch_header->total_samples);
  uint32_t sample_rate = NET_TO_HOST_U32(batch_header->sample_rate);
<<<<<<< HEAD
  // uint32_t channels = ntohl(batch_header->channels); // For future stereo support
=======
  // uint32_t channels = NET_TO_HOST_U32(batch_header->channels); // For future stereo support
>>>>>>> ba0d842e

  (void)packet_batch_count;
  (void)sample_rate;

  VALIDATE_NONZERO(client, packet_batch_count, "batch_count", "AUDIO_BATCH");
  VALIDATE_NONZERO(client, total_samples, "total_samples", "AUDIO_BATCH");

  size_t samples_bytes = 0;
  if (safe_size_mul(total_samples, sizeof(uint32_t), &samples_bytes)) {
    disconnect_client_for_bad_data(client, "AUDIO_BATCH sample size overflow (samples=%u)", total_samples);
    return;
  }

  size_t expected_size = sizeof(audio_batch_packet_t) + samples_bytes;
  if (len != expected_size) {
    disconnect_client_for_bad_data(client, "AUDIO_BATCH length mismatch: got %zu expected %zu", len, expected_size);
    return;
  }

  // Bounds check to prevent integer overflow on allocation
  // Maximum allowed samples: AUDIO_BATCH_SAMPLES * 2 (2048 samples)
  // This prevents total_samples * sizeof(float) from exceeding 8KB
  const uint32_t MAX_AUDIO_SAMPLES = AUDIO_BATCH_SAMPLES * 2;
  if (total_samples > MAX_AUDIO_SAMPLES) {
    disconnect_client_for_bad_data(client, "AUDIO_BATCH too many samples: %u (max: %u)", total_samples,
                                   MAX_AUDIO_SAMPLES);
    return;
  }

  const uint8_t *samples_ptr = (const uint8_t *)data + sizeof(audio_batch_packet_t);

  // Safe allocation: total_samples is bounded above, so multiplication won't overflow
  size_t alloc_size = (size_t)total_samples * sizeof(float);
  float *samples = SAFE_MALLOC(alloc_size, float *);
  if (!samples) {
    SET_ERRNO(ERROR_MEMORY, "Failed to allocate memory for audio sample conversion");
    return;
  }

  // Use helper function to dequantize samples
  asciichat_error_t dq_result = audio_dequantize_samples(samples_ptr, total_samples, samples);
  if (dq_result != ASCIICHAT_OK) {
    SAFE_FREE(samples);
    return;
  }

#ifndef NDEBUG
  static int recv_count = 0;
  recv_count++;
  if (recv_count % 100 == 0) {
    uint32_t raw0, raw1, raw2;
    memcpy(&raw0, samples_ptr + 0 * sizeof(uint32_t), sizeof(uint32_t));
    memcpy(&raw1, samples_ptr + 1 * sizeof(uint32_t), sizeof(uint32_t));
    memcpy(&raw2, samples_ptr + 2 * sizeof(uint32_t), sizeof(uint32_t));
    int32_t scaled0 = (int32_t)NET_TO_HOST_U32(raw0);
    int32_t scaled1 = (int32_t)NET_TO_HOST_U32(raw1);
    int32_t scaled2 = (int32_t)NET_TO_HOST_U32(raw2);
    log_info("RECV: network[0]=0x%08x, network[1]=0x%08x, network[2]=0x%08x", raw0, raw1, raw2);
    log_info("RECV: scaled[0]=%d, scaled[1]=%d, scaled[2]=%d", scaled0, scaled1, scaled2);
    log_info("RECV: samples[0]=%.6f, samples[1]=%.6f, samples[2]=%.6f", samples[0], samples[1], samples[2]);
  }
#endif

  if (client->incoming_audio_buffer) {
    audio_ring_buffer_write(client->incoming_audio_buffer, samples, total_samples);
  }

  SAFE_FREE(samples);
}

/**
 * @brief Process AUDIO_OPUS_BATCH packet - efficient Opus-encoded audio batch from client
 *
 * Handles batched Opus-encoded audio frames sent by the client. This provides
 * ~98% bandwidth reduction compared to raw PCM audio while maintaining excellent
 * audio quality.
 *
 * PACKET STRUCTURE EXPECTED:
 * - opus_batch_header_t (16 bytes):
 *   - sample_rate (4 bytes)
 *   - frame_duration (4 bytes)
 *   - frame_count (4 bytes)
 *   - reserved (4 bytes)
 * - Opus encoded data (variable size, typically ~60 bytes/frame @ 24kbps)
 *
 * PROCESSING FLOW:
 * 1. Parse batch header
 * 2. Decode each Opus frame back to PCM samples (960 samples/frame @ 48kHz)
 * 3. Write decoded samples to client's incoming audio buffer
 *
 * PERFORMANCE:
 * - Bandwidth: ~60 bytes/frame vs ~3840 bytes/frame for raw PCM (64:1 compression)
 * - Quality: Excellent at 24 kbps VOIP mode
 * - Latency: 20ms frames for real-time audio
 *
 * @param client Client that sent the audio packet
 * @param data Packet payload data
 * @param len Packet payload length
 *
 * @see av_receive_audio_opus_batch() For packet parsing
 * @see opus_codec_decode() For Opus decoding
 * @see handle_audio_batch_packet() For raw PCM audio batch handling
 *
 * @ingroup server_protocol
 */
void handle_audio_opus_batch_packet(client_info_t *client, const void *data, size_t len) {
  log_debug_every(LOG_RATE_SLOW, "Received Opus audio batch from client %u (len=%zu)", atomic_load(&client->client_id),
                  len);

  VALIDATE_NOTNULL_DATA(client, data, "AUDIO_OPUS_BATCH");
  VALIDATE_AUDIO_STREAM_ENABLED(client, "AUDIO_OPUS_BATCH");
  VALIDATE_RESOURCE_INITIALIZED(client, client->opus_decoder, "Opus decoder");

  // Parse Opus batch packet
  const uint8_t *opus_data = NULL;
  size_t opus_size = 0;
  const uint16_t *frame_sizes = NULL;
  int sample_rate = 0;
  int frame_duration = 0;
  int frame_count = 0;

  int result = av_receive_audio_opus_batch(data, len, &opus_data, &opus_size, &frame_sizes, &sample_rate,
                                           &frame_duration, &frame_count);

  if (result < 0) {
    disconnect_client_for_bad_data(client, "Failed to parse AUDIO_OPUS_BATCH packet");
    return;
  }

  VALIDATE_NONZERO(client, frame_count, "frame_count", "AUDIO_OPUS_BATCH");
  VALIDATE_NONZERO(client, opus_size, "opus_size", "AUDIO_OPUS_BATCH");

  // Calculate samples per frame (20ms @ 48kHz = 960 samples)
  int samples_per_frame = (sample_rate * frame_duration) / 1000;
  VALIDATE_RANGE(client, samples_per_frame, 1, 4096, "samples_per_frame", "AUDIO_OPUS_BATCH");

  // Use static buffer for common case to avoid malloc in hot path
  // Typical batches: 1-32 frames of 960 samples = up to 30,720 samples
  // Static buffer holds 32 frames @ 48kHz 20ms = 30,720 samples (120KB)
#define OPUS_DECODE_STATIC_MAX_SAMPLES (32 * 960)
  static float static_decode_buffer[OPUS_DECODE_STATIC_MAX_SAMPLES];

  size_t total_samples = (size_t)samples_per_frame * (size_t)frame_count;
  float *decoded_samples;
  bool used_malloc = false;

  if (total_samples <= OPUS_DECODE_STATIC_MAX_SAMPLES) {
    decoded_samples = static_decode_buffer;
  } else {
    // Unusual large batch - fall back to malloc
    log_warn("Client %u: Large audio batch requires malloc (%zu samples)", atomic_load(&client->client_id),
             total_samples);
    decoded_samples = SAFE_MALLOC(total_samples * sizeof(float), float *);
    if (!decoded_samples) {
      SET_ERRNO(ERROR_MEMORY, "Failed to allocate buffer for Opus decoded samples");
      return;
    }
    used_malloc = true;
  }

  // Decode each Opus frame using frame_sizes array
  int total_decoded = 0;
  size_t opus_offset = 0;

  for (int i = 0; i < frame_count; i++) {
    // Get exact frame size from frame_sizes array (convert from network byte order)
    size_t frame_size = (size_t)NET_TO_HOST_U16(frame_sizes[i]);

    // DEBUG: Log the actual bytes of each Opus frame
    if (frame_size > 0) {
      log_debug_every(LOG_RATE_DEFAULT, "Client %u: Opus frame %d: size=%zu, first_bytes=[0x%02x,0x%02x,0x%02x,0x%02x]",
                      atomic_load(&client->client_id), i, frame_size, opus_data[opus_offset] & 0xFF,
                      frame_size > 1 ? (opus_data[opus_offset + 1] & 0xFF) : 0,
                      frame_size > 2 ? (opus_data[opus_offset + 2] & 0xFF) : 0,
                      frame_size > 3 ? (opus_data[opus_offset + 3] & 0xFF) : 0);
    }

    if (opus_offset + frame_size > opus_size) {
      log_error("Client %u: Frame %d size overflow (offset=%zu, frame_size=%zu, total=%zu)",
                atomic_load(&client->client_id), i + 1, opus_offset, frame_size, opus_size);
      if (used_malloc) {
        SAFE_FREE(decoded_samples);
      }
      return;
    }

    // SECURITY: Bounds check before writing decoded samples to prevent buffer overflow
    // An attacker could send malicious Opus frames that decode to more samples than expected
    if ((size_t)total_decoded + (size_t)samples_per_frame > total_samples) {
      log_error("Client %u: Opus decode would overflow buffer (decoded=%d, frame_samples=%d, max=%zu)",
                atomic_load(&client->client_id), total_decoded, samples_per_frame, total_samples);
      if (used_malloc) {
        SAFE_FREE(decoded_samples);
      }
      return;
    }

    int decoded_count = opus_codec_decode((opus_codec_t *)client->opus_decoder, &opus_data[opus_offset], frame_size,
                                          &decoded_samples[total_decoded], samples_per_frame);

    if (decoded_count < 0) {
      log_error("Client %u: Opus decoding failed for frame %d/%d (size=%zu)", atomic_load(&client->client_id), i + 1,
                frame_count, frame_size);
      if (used_malloc) {
        SAFE_FREE(decoded_samples);
      }
      return;
    }

    total_decoded += decoded_count;
    opus_offset += frame_size;
  }

  log_debug_every(LOG_RATE_DEFAULT, "Client %u: Decoded %d Opus frames -> %d samples", atomic_load(&client->client_id),
                  frame_count, total_decoded);

  // DEBUG: Log sample values to detect all-zero issue
  static int server_decode_count = 0;
  server_decode_count++;
  if (total_decoded > 0 && (server_decode_count <= 10 || server_decode_count % 100 == 0)) {
    float peak = 0.0f, rms = 0.0f;
    for (int i = 0; i < total_decoded && i < 100; i++) {
      float abs_val = fabsf(decoded_samples[i]);
      if (abs_val > peak)
        peak = abs_val;
      rms += decoded_samples[i] * decoded_samples[i];
    }
    rms = sqrtf(rms / (total_decoded > 100 ? 100 : total_decoded));
    // Log first 4 bytes of Opus data to compare with client encode
    log_info("SERVER OPUS DECODE #%d from client %u: decoded_rms=%.6f, opus_first4=[0x%02x,0x%02x,0x%02x,0x%02x]",
             server_decode_count, atomic_load(&client->client_id), rms, opus_size > 0 ? opus_data[0] : 0,
             opus_size > 1 ? opus_data[1] : 0, opus_size > 2 ? opus_data[2] : 0, opus_size > 3 ? opus_data[3] : 0);
  }

  // Write decoded samples to client's incoming audio buffer
  // Note: audio_ring_buffer_write returns error code, not sample count
  // Buffer overflow warnings are logged inside audio_ring_buffer_write if buffer is full
  if (client->incoming_audio_buffer && total_decoded > 0) {
    asciichat_error_t result = audio_ring_buffer_write(client->incoming_audio_buffer, decoded_samples, total_decoded);
    if (result != ASCIICHAT_OK) {
      log_error("Client %u: Failed to write decoded audio to buffer: %d", atomic_load(&client->client_id), result);
    }
  }

  if (used_malloc) {
    SAFE_FREE(decoded_samples);
  }
}

/**
 * @brief Process AUDIO_OPUS packet - decode single Opus frame from client
 *
 * Handles single Opus-encoded audio frames sent by clients. The packet format
 * includes a 16-byte header followed by the Opus-encoded data.
 *
 * PACKET STRUCTURE:
 * - Offset 0: sample_rate (uint32_t, native byte order - bug in client)
 * - Offset 4: frame_duration (uint32_t, native byte order - bug in client)
 * - Offset 8: reserved (8 bytes)
 * - Offset 16: Opus-encoded audio data
 *
 * @param client Client info structure
 * @param data Packet payload
 * @param len Packet length
 *
 * @ingroup server_protocol
 */
void handle_audio_opus_packet(client_info_t *client, const void *data, size_t len) {
  log_debug_every(LOG_RATE_DEFAULT, "Received Opus audio from client %u (len=%zu)", atomic_load(&client->client_id),
                  len);

  if (VALIDATE_PACKET_NOT_NULL(client, data, "AUDIO_OPUS")) {
    return;
  }

  // Minimum size: 16-byte header + at least 1 byte of Opus data
  if (len < 17) {
    disconnect_client_for_bad_data(client, "AUDIO_OPUS packet too small: %zu bytes", len);
    return;
  }

  if (!atomic_load(&client->is_sending_audio)) {
    disconnect_client_for_bad_data(client, "AUDIO_OPUS received before audio stream enabled");
    return;
  }

  if (!client->opus_decoder) {
    disconnect_client_for_bad_data(client, "Opus decoder not initialized");
    return;
  }

  // Parse header (16 bytes) - convert from network byte order
  const uint8_t *buf = (const uint8_t *)data;
  uint32_t sample_rate_net, frame_duration_net;
  memcpy(&sample_rate_net, buf, 4);
  memcpy(&frame_duration_net, buf + 4, 4);
  uint32_t sample_rate = NET_TO_HOST_U32(sample_rate_net);
  uint32_t frame_duration = NET_TO_HOST_U32(frame_duration_net);

  // Extract Opus data (after 16-byte header)
  const uint8_t *opus_data = buf + 16;
  size_t opus_size = len - 16;

  // Validate parameters
  if (sample_rate == 0 || sample_rate > 192000) {
    disconnect_client_for_bad_data(client, "AUDIO_OPUS invalid sample_rate: %u", sample_rate);
    return;
  }

  if (frame_duration == 0 || frame_duration > 120) {
    disconnect_client_for_bad_data(client, "AUDIO_OPUS invalid frame_duration: %u ms", frame_duration);
    return;
  }

  // Calculate expected samples per frame
  int samples_per_frame = (int)((sample_rate * frame_duration) / 1000);
  if (samples_per_frame <= 0 || samples_per_frame > 5760) { // Max 120ms @ 48kHz
    disconnect_client_for_bad_data(client, "AUDIO_OPUS invalid samples_per_frame: %d", samples_per_frame);
    return;
  }

  // Decode Opus frame
  float decoded_samples[5760]; // Max Opus frame size (120ms @ 48kHz)
  int decoded_count =
      opus_codec_decode((opus_codec_t *)client->opus_decoder, opus_data, opus_size, decoded_samples, samples_per_frame);

  if (decoded_count < 0) {
    log_error("Client %u: Opus decoding failed (size=%zu)", atomic_load(&client->client_id), opus_size);
    return;
  }

  log_debug_every(LOG_RATE_VERY_FAST, "Client %u: Decoded Opus frame -> %d samples", atomic_load(&client->client_id),
                  decoded_count);

  // Write decoded samples to client's incoming audio buffer
  if (client->incoming_audio_buffer && decoded_count > 0) {
    audio_ring_buffer_write(client->incoming_audio_buffer, decoded_samples, decoded_count);
  }
}

/* ============================================================================
 * Client Configuration Packet Handlers
 * ============================================================================
 */

/**
 * @brief Process CLIENT_CAPABILITIES packet - configure client-specific rendering
 *
 * This packet contains detailed information about the client's terminal
 * capabilities and preferences. The server uses this data to generate
 * appropriately formatted ASCII art and ANSI escape sequences.
 *
 * PACKET STRUCTURE EXPECTED:
 * - terminal_capabilities_packet_t containing:
 *   - width, height: Terminal dimensions in characters
 *   - capabilities: Bitmask of terminal features
 *   - color_level: ANSI color support level (1, 8, 16, 256, 24-bit)
 *   - color_count: Number of supported colors
 *   - render_mode: Foreground, background, or half-block rendering
 *   - term_type: $TERM environment variable value
 *   - colorterm: $COLORTERM environment variable value
 *   - utf8_support: Whether terminal supports UTF-8
 *   - palette_type: ASCII character palette preference
 *   - palette_custom: Custom character set if PALETTE_CUSTOM
 *
 * STATE CHANGES PERFORMED:
 * - Updates client dimensions (width, height)
 * - Stores complete terminal capabilities structure
 * - Initializes per-client ASCII palette cache
 * - Sets client->has_terminal_caps = true
 *
 * PALETTE INITIALIZATION:
 * The function performs critical palette setup:
 * 1. Determines character set based on palette_type
 * 2. Handles custom palettes if provided
 * 3. Generates luminance-to-character mapping
 * 4. Caches results for fast ASCII generation
 *
 * THREAD SAFETY:
 * - All client state updates are mutex-protected
 * - Uses client->client_state_mutex for atomicity
 * - Safe to call concurrently with render threads
 *
 * VALIDATION PERFORMED:
 * - Packet size matches expected structure
 * - String fields are safely copied with bounds checking
 * - Palette initialization is verified
 * - Network byte order conversion
 *
 * ERROR HANDLING:
 * - Invalid packets are logged and ignored
 * - Palette initialization failures use server defaults
 * - Missing capabilities default to safe values
 *
 * INTEGRATION IMPACT:
 * - render.c uses capabilities for ASCII generation
 * - Color output depends on client's color_level
 * - Character selection uses initialized palette
 *
 * @param client Target client whose capabilities are being configured
 * @param data Packet payload containing terminal_capabilities_packet_t
 * @param len Size of packet payload in bytes
 *
 * @note This packet is typically sent once after CLIENT_JOIN
 * @note Capabilities can be updated during the session
 * @note Changes affect all subsequent ASCII frame generation
 * @see initialize_client_palette() For palette setup details
 * @see terminal_color_level_name() For color level descriptions
 */
void handle_client_capabilities_packet(client_info_t *client, const void *data, size_t len) {
  VALIDATE_PACKET_SIZE(client, data, len, sizeof(terminal_capabilities_packet_t), "CLIENT_CAPABILITIES");

  const terminal_capabilities_packet_t *caps = (const terminal_capabilities_packet_t *)data;

  // Extract and validate dimensions
  uint16_t width = NET_TO_HOST_U16(caps->width);
  uint16_t height = NET_TO_HOST_U16(caps->height);

  VALIDATE_NONZERO(client, width, "width", "CLIENT_CAPABILITIES");
  VALIDATE_NONZERO(client, height, "height", "CLIENT_CAPABILITIES");
  VALIDATE_RANGE(client, width, 1, 4096, "width", "CLIENT_CAPABILITIES");
  VALIDATE_RANGE(client, height, 1, 4096, "height", "CLIENT_CAPABILITIES");

  // Extract and validate color level (0=none, 1=16, 2=256, 3=truecolor)
  uint32_t color_level = NET_TO_HOST_U32(caps->color_level);
  VALIDATE_RANGE(client, color_level, 0, 3, "color_level", "CLIENT_CAPABILITIES");

  // Extract and validate render mode (0=foreground, 1=background, 2=half-block)
  uint32_t render_mode = NET_TO_HOST_U32(caps->render_mode);
  VALIDATE_RANGE(client, render_mode, 0, 2, "render_mode", "CLIENT_CAPABILITIES");

  // Extract and validate palette type (0-5 are valid, 5=PALETTE_CUSTOM)
  uint32_t palette_type = NET_TO_HOST_U32(caps->palette_type);
  VALIDATE_RANGE(client, palette_type, 0, 5, "palette_type", "CLIENT_CAPABILITIES");

  // Validate desired FPS (1-144)
  VALIDATE_RANGE(client, caps->desired_fps, 1, 144, "desired_fps", "CLIENT_CAPABILITIES");

  mutex_lock(&client->client_state_mutex);

  atomic_store(&client->width, width);
  atomic_store(&client->height, height);

  log_debug("Client %u dimensions: %ux%u, desired_fps=%u", atomic_load(&client->client_id), client->width,
            client->height, caps->desired_fps);

  client->terminal_caps.capabilities = NET_TO_HOST_U32(caps->capabilities);
  client->terminal_caps.color_level = color_level;
  client->terminal_caps.color_count = NET_TO_HOST_U32(caps->color_count);
  client->terminal_caps.render_mode = render_mode;
  client->terminal_caps.detection_reliable = caps->detection_reliable;
  client->terminal_caps.wants_background = (render_mode == RENDER_MODE_BACKGROUND);

  SAFE_STRNCPY(client->terminal_caps.term_type, caps->term_type, sizeof(client->terminal_caps.term_type));
  SAFE_STRNCPY(client->terminal_caps.colorterm, caps->colorterm, sizeof(client->terminal_caps.colorterm));

  client->terminal_caps.utf8_support = NET_TO_HOST_U32(caps->utf8_support);
  client->terminal_caps.palette_type = palette_type;
  SAFE_STRNCPY(client->terminal_caps.palette_custom, caps->palette_custom,
               sizeof(client->terminal_caps.palette_custom));

  client->terminal_caps.desired_fps = caps->desired_fps;

  const char *custom_chars =
      (client->terminal_caps.palette_type == PALETTE_CUSTOM && client->terminal_caps.palette_custom[0])
          ? client->terminal_caps.palette_custom
          : NULL;

  if (initialize_client_palette((palette_type_t)client->terminal_caps.palette_type, custom_chars,
                                client->client_palette_chars, &client->client_palette_len,
                                client->client_luminance_palette) == 0) {
    client->client_palette_type = (palette_type_t)client->terminal_caps.palette_type;
    client->client_palette_initialized = true;
    log_info("Client %d palette initialized: type=%u, %zu chars, utf8=%u", atomic_load(&client->client_id),
             client->terminal_caps.palette_type, client->client_palette_len, client->terminal_caps.utf8_support);
  } else {
    SET_ERRNO(ERROR_INVALID_STATE, "Failed to initialize palette for client %d", atomic_load(&client->client_id));
    client->client_palette_initialized = false;
  }

  client->has_terminal_caps = true;

  log_info("Client %u capabilities: %ux%u, color_level=%s (%u colors), caps=0x%x, term=%s, colorterm=%s, "
           "render_mode=%s, reliable=%s, fps=%u",
           atomic_load(&client->client_id), client->width, client->height,
           terminal_color_level_name(client->terminal_caps.color_level), client->terminal_caps.color_count,
           client->terminal_caps.capabilities, client->terminal_caps.term_type, client->terminal_caps.colorterm,
           (client->terminal_caps.render_mode == RENDER_MODE_HALF_BLOCK
                ? "half-block"
                : (client->terminal_caps.render_mode == RENDER_MODE_BACKGROUND ? "background" : "foreground")),
           client->terminal_caps.detection_reliable ? "yes" : "no", client->terminal_caps.desired_fps);

  // Send capabilities acknowledgment to client
  log_info_client(client, "Terminal configured: %ux%u, %s, %s mode, %u fps", client->width, client->height,
                  terminal_color_level_name(client->terminal_caps.color_level),
                  (client->terminal_caps.render_mode == RENDER_MODE_HALF_BLOCK
                       ? "half-block"
                       : (client->terminal_caps.render_mode == RENDER_MODE_BACKGROUND ? "background" : "foreground")),
                  client->terminal_caps.desired_fps);

  mutex_unlock(&client->client_state_mutex);
}

/**
 * @brief Process terminal size update packet - handle client window resize
 *
 * Clients send this packet when their terminal window is resized, allowing
 * the server to adjust ASCII frame dimensions accordingly. This ensures
 * optimal use of the client's display area.
 *
 * PACKET STRUCTURE EXPECTED:
 * - size_packet_t containing:
 *   - uint16_t width: New terminal width in characters
 *   - uint16_t height: New terminal height in characters
 *
 * STATE CHANGES PERFORMED:
 * - Updates client->width with new dimensions
 * - Updates client->height with new dimensions
 * - Thread-safe update using client state mutex
 *
 * RENDERING IMPACT:
 * - Subsequent ASCII frames will use new dimensions
 * - Grid layout calculations will incorporate new size
 * - No immediate frame regeneration (happens on next cycle)
 *
 * ERROR HANDLING:
 * - Invalid packet sizes are ignored silently
 * - Extreme dimensions are accepted (client responsibility)
 * - Concurrent updates are handled safely
 *
 * @param client Target client whose terminal was resized
 * @param data Packet payload containing new dimensions
 * @param len Size of packet payload (should be sizeof(size_packet_t))
 *
 * @note Changes take effect on the next rendering cycle
 * @note No validation of reasonable dimension ranges
 */
void handle_size_packet(client_info_t *client, const void *data, size_t len) {
  VALIDATE_PACKET_SIZE(client, data, len, sizeof(size_packet_t), "SIZE");

  const size_packet_t *size_pkt = (const size_packet_t *)data;

  // Extract and validate new dimensions
  uint16_t width = NET_TO_HOST_U16(size_pkt->width);
  uint16_t height = NET_TO_HOST_U16(size_pkt->height);

  VALIDATE_NONZERO(client, width, "width", "SIZE");
  VALIDATE_NONZERO(client, height, "height", "SIZE");
  VALIDATE_RANGE(client, width, 1, 4096, "width", "SIZE");
  VALIDATE_RANGE(client, height, 1, 4096, "height", "SIZE");

  mutex_lock(&client->client_state_mutex);
  client->width = width;
  client->height = height;
  mutex_unlock(&client->client_state_mutex);

  log_info("Client %u updated terminal size: %ux%u", atomic_load(&client->client_id), width, height);
}

/* ============================================================================
 * Protocol Control Packet Handlers
 * ============================================================================
 */

/**
 * @brief Process PING packet - respond with PONG for keepalive
 *
 * Clients send periodic PING packets to verify the connection is still active.
 * The server responds with a PONG packet to confirm bi-directional connectivity.
 * This prevents network equipment from timing out idle connections.
 *
 * PACKET STRUCTURE:
 * - PING packets have no payload (header only)
 * - PONG responses also have no payload
 *
 * PROTOCOL BEHAVIOR:
 * - Every PING must be answered with exactly one PONG
 * - PONG is queued in client's video queue for delivery
 * - No state changes are made to client
 *
 * ERROR HANDLING:
 * - Queue failures are logged but not fatal
 * - Client disconnection during PONG delivery is handled gracefully
 * - Excessive PING rate is not rate-limited (client responsibility)
 *
 * PERFORMANCE CHARACTERISTICS:
 * - Very low overhead (no payload processing)
 * - Uses existing packet queue infrastructure
 * - Send thread delivers PONG asynchronously
 *
 * @param client Source client requesting keepalive confirmation
 *
 * @note PING/PONG packets help detect network failures
 * @note Response is queued, not sent immediately
 * @see packet_queue_enqueue() For response delivery mechanism
 */
void handle_ping_packet(client_info_t *client) {
  // PONG responses should be handled directly via socket in send thread
  // For now, just log the ping
  (void)client;
}

/* ============================================================================
 * Protocol Utility Functions
 * ============================================================================
 */

/**
 * @brief Send current server state to a specific client
 *
 * Generates and queues a SERVER_STATE packet containing information about
 * the current number of connected and active clients. This helps clients
 * understand the multi-user environment and adjust their behavior accordingly.
 *
 * PACKET CONTENT GENERATED:
 * - server_state_packet_t containing:
 *   - connected_client_count: Total clients connected to server
 *   - active_client_count: Clients actively sending video/audio
 *   - reserved: Padding for future extensions
 *
 * USAGE SCENARIOS:
 * - Initial state after client joins server
 * - Periodic updates when client count changes
 * - Response to client requests for server information
 *
 * IMPLEMENTATION DETAILS:
 * - Counts active clients by scanning global client manager
 * - Converts data to network byte order before queuing
 * - Uses client's video queue for delivery
 * - Non-blocking operation (queues for later delivery)
 *
 * THREAD SAFETY:
 * - Uses reader lock on global client manager
 * - Safe to call from any thread
 * - Atomic snapshot of client counts
 *
 * ERROR HANDLING:
 * - Returns -1 if client or queue is invalid
 * - Queue overflow handled by packet_queue_enqueue()
 * - No side effects on failure
 *
 * @param client Target client to receive server state information
 * @return 0 on successful queuing, -1 on error
 *
 * @note Packet delivery happens asynchronously via send thread
 * @note Client count may change between queuing and delivery
 * @see broadcast_server_state_to_all_clients() For multi-client updates
 */

int send_server_state_to_client(client_info_t *client) {
  if (!client) {
    return -1;
  }

  // Count active clients - LOCK OPTIMIZATION: Use atomic reads, no rwlock needed
  int active_count = 0;
  for (int i = 0; i < MAX_CLIENTS; i++) {
    if (atomic_load(&g_client_manager.clients[i].active)) {
      active_count++;
    }
  }

  // Prepare server state packet
  server_state_packet_t state;
  state.connected_client_count = active_count;
  state.active_client_count = active_count; // For now, all connected are active
  memset(state.reserved, 0, sizeof(state.reserved));

  // Convert to network byte order
  server_state_packet_t net_state;
  net_state.connected_client_count = HOST_TO_NET_U32(state.connected_client_count);
  net_state.active_client_count = HOST_TO_NET_U32(state.active_client_count);
  memset(net_state.reserved, 0, sizeof(net_state.reserved));

  // Send server state directly via socket
  // CRITICAL: Protect socket writes with send_mutex to prevent race with send_thread
  // LOCK OPTIMIZATION: Access crypto context directly - no need for find_client_by_id() rwlock!
  // Crypto context is stable after handshake and stored in client struct
  const crypto_context_t *crypto_ctx = crypto_handshake_get_context(&client->crypto_handshake_ctx);

  mutex_lock(&client->send_mutex);

  int result = send_packet_secure(client->socket, PACKET_TYPE_SERVER_STATE, &net_state, sizeof(net_state),
                                  (crypto_context_t *)crypto_ctx);

  mutex_unlock(&client->send_mutex);

  if (result != 0) {
    SET_ERRNO(ERROR_NETWORK, "Failed to send server state to client %u", client->client_id);
    return -1;
  }

  log_debug("Sent server state to client %u: %u connected, %u active", client->client_id, state.connected_client_count,
            state.active_client_count);
  return 0;
}

/**
 * @brief Signal all active clients to clear their displays before next video frame
 *
 * Sets the needs_display_clear flag for all currently connected and active clients.
 * This is used when the grid layout changes (clients join/leave) to ensure
 * all clients clear their displays before receiving frames with the new layout.
 *
 * ARCHITECTURE:
 * - Uses atomic flag (needs_display_clear) instead of packet queue
 * - Send thread checks flag and sends CLEAR_CONSOLE before next video frame
 * - Guarantees CLEAR_CONSOLE arrives before new grid layout frame
 *
 * SYNCHRONIZATION:
 * - Acquires g_client_manager_rwlock for reading
 * - Uses atomic operations for flag setting (no mutex needed)
 * - Thread-safe access to client list
 *
 * USAGE SCENARIO:
 * - Called when active video source count changes
 * - Ensures all clients clear before new grid layout is sent
 * - Prevents visual artifacts from old content
 *
 * @note This function iterates all clients but only flags active ones
 * @note Non-blocking - just sets atomic flags
 */
// NOTE: This function is no longer used - CLEAR_CONSOLE is now sent directly
// from each client's render thread when it detects a grid layout change.
// Keeping this for reference but it should not be called.
void broadcast_clear_console_to_all_clients(void) {
  SET_ERRNO(ERROR_INVALID_STATE, "broadcast_clear_console_to_all_clients() called - unexpected usage");
  log_warn("CLEAR_CONSOLE is now sent from render threads, not broadcast");
}<|MERGE_RESOLUTION|>--- conflicted
+++ resolved
@@ -117,7 +117,6 @@
 #include <time.h>
 
 #include "protocol.h"
-#include "util/endian.h"
 #include "client.h"
 #include "common.h"
 #include "util/endian.h"
@@ -1024,11 +1023,7 @@
   uint32_t packet_batch_count = NET_TO_HOST_U32(batch_header->batch_count);
   uint32_t total_samples = NET_TO_HOST_U32(batch_header->total_samples);
   uint32_t sample_rate = NET_TO_HOST_U32(batch_header->sample_rate);
-<<<<<<< HEAD
-  // uint32_t channels = ntohl(batch_header->channels); // For future stereo support
-=======
   // uint32_t channels = NET_TO_HOST_U32(batch_header->channels); // For future stereo support
->>>>>>> ba0d842e
 
   (void)packet_batch_count;
   (void)sample_rate;
