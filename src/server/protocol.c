/**
 * @file server/protocol.c
 * @ingroup server_protocol
 * @brief 📡 Server packet processor: client communication handling, protocol state management, and packet dispatch
 *
 * CORE RESPONSIBILITIES
 * ======================
 * 1. Parse and validate incoming packets from clients
 * 2. Update client state based on received packet data
 * 3. Coordinate with other modules for media processing
 * 4. Generate appropriate server responses to client requests
 * 5. Maintain protocol compliance and packet format standards
 *
 * PACKET PROCESSING ARCHITECTURE:
 * ===============================
 * The protocol processing follows a clear pattern:
 *
 * 1. PACKET RECEPTION (in client.c receive thread):
 *    - Receives raw packet data from socket
 *    - Validates packet header and CRC
 *    - Dispatches to appropriate handler function
 *
 * 2. HANDLER FUNCTION (this module):
 *    - Validates packet payload structure
 *    - Updates client state with thread-safe patterns
 *    - Processes media data (stores in buffers)
 *    - Generates any necessary responses
 *
 * 3. RESPONSE GENERATION (via packet queues):
 *    - Queues response packets for delivery
 *    - Uses client's outgoing packet queues
 *    - Send thread delivers responses asynchronously
 *
 * SUPPORTED PACKET TYPES:
 * =======================
 *
 * CLIENT LIFECYCLE:
 * - PACKET_TYPE_CLIENT_JOIN: Initial client capabilities and identity
 * - PACKET_TYPE_CLIENT_LEAVE: Clean disconnect notification
 * - PACKET_TYPE_CLIENT_CAPABILITIES: Terminal capabilities and preferences
 *
 * MEDIA STREAMING:
 * - PACKET_TYPE_STREAM_START: Begin sending audio/video
 * - PACKET_TYPE_STREAM_STOP: Stop sending audio/video
 * - PACKET_TYPE_IMAGE_FRAME: Raw RGB video frame data
 * - PACKET_TYPE_AUDIO: Single audio sample packet (legacy)
 * - PACKET_TYPE_AUDIO_BATCH: Batched audio samples (efficient)
 *
 * CONTROL PROTOCOL:
 * - PACKET_TYPE_PING: Client keepalive request
 * - PACKET_TYPE_PONG: Server keepalive response
 *
 * THREAD SAFETY AND STATE MANAGEMENT:
 * ====================================
 *
 * CLIENT STATE SYNCHRONIZATION:
 * All client state modifications use the snapshot pattern:
 * 1. Acquire client->client_state_mutex
 * 2. Update client state fields
 * 3. Release mutex immediately
 * 4. Process using local copies if needed
 *
 * MEDIA BUFFER COORDINATION:
 * Video frames: Stored in client->incoming_video_buffer (thread-safe)
 * Audio samples: Stored in client->incoming_audio_buffer (lock-free)
 * Both buffers are processed by render threads in render.c
 *
 * PACKET VALIDATION STRATEGY:
 * All handlers validate:
 * - Packet size matches expected structure size
 * - Client capabilities permit the operation
 * - Buffer pointers are valid before access
 * - Network byte order conversion where needed
 *
 * ERROR HANDLING PHILOSOPHY:
 * ==========================
 * - Invalid packets are logged but don't disconnect clients
 * - Buffer allocation failures are handled gracefully
 * - Network errors during responses don't affect client state
 * - Shutdown conditions are detected and avoid error spam
 *
 * INTEGRATION WITH OTHER MODULES:
 * ===============================
 * - client.c: Called by receive threads, manages client lifecycle
 * - render.c: Consumes video/audio data stored by handlers
 * - stream.c: Uses client capabilities for frame generation
 * - main.c: Provides global state (g_server_should_exit, etc.)
 *
 * WHY THIS MODULAR DESIGN:
 * =========================
 * The original server.c mixed protocol handling with connection management
 * and rendering logic, making it difficult to:
 * - Add new packet types
 * - Modify protocol behavior
 * - Debug packet-specific issues
 * - Test protocol compliance
 *
 * This separation provides:
 * - Clear protocol specification
 * - Easier protocol evolution
 * - Better error isolation
 * - Improved testability
 *
 * @author Zachary Fogg <me@zfo.gg>
 * @date September 2025
 * @version 2.0 (Post-Modularization)
 * @see client.c For client receive thread implementation
 * @see render.c For media buffer consumption
 * @see network.h For packet structure definitions
 */

#include <math.h>
#include <stdarg.h>
#include <stdatomic.h>
#include <stdio.h>
#include <string.h>
#include <time.h>

#include "protocol.h"
#include "client.h"
#include "common.h"
#include "util/validation.h"
#include "video/video_frame.h"
#include "audio/audio.h"
#include "video/palette.h"
#include "video/image.h"
#include "network/compression.h"
#include "util/format.h"
#include "platform/system.h"
#include "audio/opus_codec.h"
#include "network/av.h"
#include "network/logging.h"
#include "crypto/handshake.h"

/**
 * @brief Global shutdown flag from main.c - used to avoid error spam during shutdown
 *
 * When the server is shutting down, certain packet processing errors become
 * expected (e.g., buffer allocation failures, queue shutdowns). This flag
 * helps handlers distinguish between genuine errors and shutdown conditions.
 */
extern atomic_bool g_server_should_exit;

static void protocol_cleanup_thread_locals(void) {
  // Placeholder for thread-local resources owned by the receive thread.
  // Add cleanup logic here if future protocol changes introduce
  // thread-local allocations that must be released before disconnecting.
}

void disconnect_client_for_bad_data(client_info_t *client, const char *format, ...) {
  if (!client) {
    return;
  }

  protocol_cleanup_thread_locals();

  bool already_requested = atomic_exchange(&client->protocol_disconnect_requested, true);
  if (already_requested) {
    return;
  }

  char reason[256] = {0};
  if (format) {
    va_list args;
    va_start(args, format);
    (void)vsnprintf(reason, sizeof(reason), format, args);
    va_end(args);
  } else {
    SAFE_STRNCPY(reason, "Protocol violation", sizeof(reason));
  }

  const char *reason_str = reason[0] != '\0' ? reason : "Protocol violation";
  uint32_t client_id = atomic_load(&client->client_id);

  socket_t socket_snapshot = INVALID_SOCKET_VALUE;
  const crypto_context_t *crypto_ctx = NULL;

  mutex_lock(&client->client_state_mutex);
  if (client->socket != INVALID_SOCKET_VALUE) {
    socket_snapshot = client->socket;
    if (client->crypto_initialized) {
      crypto_ctx = crypto_handshake_get_context(&client->crypto_handshake_ctx);
    }
  }
  mutex_unlock(&client->client_state_mutex);

  // NOTE: Disconnecting a client due to the client's own bad behavior isn't an
  // error for us, it's desired behavior for us, so we simply warn and do not
  // have a need for asciichat_errno here.
  log_warn("Disconnecting client %u due to protocol violation: %s", client_id, reason_str);

  if (socket_snapshot != INVALID_SOCKET_VALUE) {
    // CRITICAL: Protect socket writes with send_mutex to prevent race with send_thread
    // This receive_thread and send_thread both write to same socket
    mutex_lock(&client->send_mutex);

    asciichat_error_t log_result =
        log_network_message(socket_snapshot, (const struct crypto_context_t *)crypto_ctx, LOG_ERROR,
                            REMOTE_LOG_DIRECTION_SERVER_TO_CLIENT, "Protocol violation: %s", reason_str);
    if (log_result != ASCIICHAT_OK) {
      log_warn("Failed to send remote log to client %u: %s", client_id, asciichat_error_string(log_result));
    }

    asciichat_error_t send_result = packet_send_error(socket_snapshot, crypto_ctx, ERROR_NETWORK_PROTOCOL, reason_str);
    if (send_result != ASCIICHAT_OK) {
      log_warn("Failed to send error packet to client %u: %s", client_id, asciichat_error_string(send_result));
    }

    mutex_unlock(&client->send_mutex);
  }

  platform_sleep_ms(500);

  atomic_store(&client->active, false);
  atomic_store(&client->shutting_down, true);
  atomic_store(&client->send_thread_running, false);
  atomic_store(&client->video_render_thread_running, false);
  atomic_store(&client->audio_render_thread_running, false);

  if (client->audio_queue) {
    packet_queue_shutdown(client->audio_queue);
  }

  mutex_lock(&client->client_state_mutex);
  if (client->socket != INVALID_SOCKET_VALUE) {
    socket_shutdown(client->socket, 2);
    socket_close(client->socket);
    client->socket = INVALID_SOCKET_VALUE;
  }
  mutex_unlock(&client->client_state_mutex);
}

/* ============================================================================
 * Client Lifecycle Packet Handlers
 * ============================================================================
 */

/**
 * @brief Process CLIENT_JOIN packet - client announces identity and capabilities
 *
 * This is the first substantive packet clients send after establishing a TCP
 * connection. It provides the server with essential information for managing
 * the client throughout its session.
 *
 * PACKET STRUCTURE EXPECTED:
 * - client_info_packet_t containing:
 *   - display_name: Human-readable client identifier
 *   - capabilities: Bitmask of CLIENT_CAP_* flags
 *
 * STATE CHANGES PERFORMED:
 * - Updates client->display_name from packet
 * - Sets client->can_send_video based on CLIENT_CAP_VIDEO
 * - Sets client->can_send_audio based on CLIENT_CAP_AUDIO
 * - Sets client->wants_stretch based on CLIENT_CAP_STRETCH
 *
 * PROTOCOL BEHAVIOR:
 * - Does NOT automatically start media streams (requires STREAM_START)
 * - Does NOT send CLEAR_CONSOLE to other clients (prevents flicker)
 * - Logs client capabilities for debugging
 *
 * ERROR HANDLING:
 * - Silently ignores packets with wrong size
 * - Invalid display names are truncated safely
 * - Missing capabilities default to false
 *
 * @param client Target client whose state will be updated
 * @param data Packet payload (should be client_info_packet_t)
 * @param len Size of packet payload in bytes
 *
 * @note This function should only be called by client receive threads
 * @note Client state is already protected by receive thread serialization
 * @see handle_stream_start_packet() For enabling media transmission
 */

void handle_client_join_packet(client_info_t *client, const void *data, size_t len) {
  VALIDATE_PACKET_SIZE(client, data, len, sizeof(client_info_packet_t), "CLIENT_JOIN");

  const client_info_packet_t *join_info = (const client_info_packet_t *)data;

  // Validate display name is present and not just whitespace
  if (join_info->display_name[0] == '\0') {
    disconnect_client_for_bad_data(client, "CLIENT_JOIN display_name cannot be empty");
    return;
  }

  uint32_t capabilities = ntohl(join_info->capabilities);

  // Validate at least one capability flag is set
  const uint32_t VALID_CAP_MASK = CLIENT_CAP_VIDEO | CLIENT_CAP_AUDIO | CLIENT_CAP_STRETCH;
  VALIDATE_CAPABILITY_FLAGS(client, capabilities, VALID_CAP_MASK, "CLIENT_JOIN");

  // Validate no unknown capability bits are set
  VALIDATE_FLAGS_MASK(client, capabilities, VALID_CAP_MASK, "CLIENT_JOIN");

  SAFE_STRNCPY(client->display_name, join_info->display_name, MAX_DISPLAY_NAME_LEN - 1);

  client->can_send_video = (capabilities & CLIENT_CAP_VIDEO) != 0;
  client->can_send_audio = (capabilities & CLIENT_CAP_AUDIO) != 0;
  client->wants_stretch = (capabilities & CLIENT_CAP_STRETCH) != 0;

  log_info("Client %u joined: %s (video=%d, audio=%d, stretch=%d)", atomic_load(&client->client_id),
           client->display_name, client->can_send_video, client->can_send_audio, client->wants_stretch);

  // Notify client of successful join (encrypted channel)
  log_info_client(client, "Joined as '%s' (video=%s, audio=%s)", client->display_name,
                  client->can_send_video ? "yes" : "no", client->can_send_audio ? "yes" : "no");
}

/**
 * @brief Process PROTOCOL_VERSION packet - validate protocol compatibility
 *
 * Clients send this packet to announce their protocol version and capabilities.
 * The server validates that the major version matches and logs any version
 * mismatches for debugging purposes.
 *
 * PACKET STRUCTURE EXPECTED:
 * - protocol_version_packet_t containing:
 *   - protocol_version: Major version number (must match PROTOCOL_VERSION_MAJOR)
 *   - protocol_revision: Minor version number
 *   - supports_encryption: Encryption capability flag
 *   - compression_algorithms: Supported compression bitmask
 *   - feature_flags: Optional feature flags
 *
 * VALIDATION PERFORMED:
 * - Packet size matches sizeof(protocol_version_packet_t)
 * - Major protocol version matches (PROTOCOL_VERSION_MAJOR)
 * - Reserved bytes are zero (future-proofing)
 *
 * ERROR HANDLING:
 * - Version mismatch is logged but NOT fatal (backward compatibility)
 * - Invalid packet size triggers disconnect
 *
 * @param client Client that sent the packet
 * @param data Packet payload (protocol_version_packet_t)
 * @param len Size of packet payload in bytes
 *
 * @note This is typically the first packet in the handshake
 * @note Protocol version validation ensures compatibility
 */
void handle_protocol_version_packet(client_info_t *client, const void *data, size_t len) {
  if (!data) {
    disconnect_client_for_bad_data(client, "PROTOCOL_VERSION payload missing");
    return;
  }

  if (len != sizeof(protocol_version_packet_t)) {
    disconnect_client_for_bad_data(client, "PROTOCOL_VERSION invalid size: %zu (expected %zu)", len,
                                   sizeof(protocol_version_packet_t));
    return;
  }

  const protocol_version_packet_t *version = (const protocol_version_packet_t *)data;
  uint16_t client_major = ntohs(version->protocol_version);
  uint16_t client_minor = ntohs(version->protocol_revision);

  // Validate major version match (minor version can differ for backward compat)
  if (client_major != PROTOCOL_VERSION_MAJOR) {
    log_warn("Client %u protocol version mismatch: client=%u.%u, server=%u.%u", atomic_load(&client->client_id),
             client_major, client_minor, PROTOCOL_VERSION_MAJOR, PROTOCOL_VERSION_MINOR);
    // Note: We don't disconnect on version mismatch for backward compatibility
    // Clients may be older or newer than server
  } else if (client_minor != PROTOCOL_VERSION_MINOR) {
    log_info("Client %u has different protocol revision: client=%u.%u, server=%u.%u", atomic_load(&client->client_id),
             client_major, client_minor, PROTOCOL_VERSION_MAJOR, PROTOCOL_VERSION_MINOR);
  }

  // Validate reserved bytes are zero
  for (size_t i = 0; i < sizeof(version->reserved); i++) {
    if (version->reserved[i] != 0) {
      log_warn("Client %u sent non-zero reserved bytes in PROTOCOL_VERSION packet", atomic_load(&client->client_id));
      // Don't disconnect - reserved bytes may be used in future versions
      break;
    }
  }

  // Log supported features
  if (version->supports_encryption) {
    log_debug("Client %u supports encryption", atomic_load(&client->client_id));
  }
  if (version->compression_algorithms != 0) {
    log_debug("Client %u supports compression: 0x%02x", atomic_load(&client->client_id),
              version->compression_algorithms);
  }
  if (version->feature_flags != 0) {
    uint16_t feature_flags = ntohs(version->feature_flags);
    log_debug("Client %u supports features: 0x%04x", atomic_load(&client->client_id), feature_flags);
  }
}

/**
 * @brief Process CLIENT_LEAVE packet - handle clean client disconnect
 *
 * Clients may send this packet before disconnecting to allow the server to
 * log the disconnect reason and perform clean state management. This is
 * optional but preferred over abrupt disconnects.
 *
 * PACKET STRUCTURE EXPECTED:
 * - Optional string containing disconnect reason (0-256 bytes)
 *
 * PROTOCOL BEHAVIOR:
 * - Client logs the disconnect reason if provided
 * - Server continues normal disconnect sequence after receiving packet
 * - Client remains responsible for closing socket
 *
 * ERROR HANDLING:
 * - Empty payload is handled gracefully
 * - Oversized payloads are rejected
 * - Invalid UTF-8 in reason is handled gracefully (logged as-is)
 *
 * @param client Client that sent the leave packet
 * @param data Packet payload (optional reason string)
 * @param len Size of packet payload in bytes (0-256)
 *
 * @note This handler doesn't trigger immediate disconnect
 * @note Actual disconnect occurs when socket closes
 */
void handle_client_leave_packet(client_info_t *client, const void *data, size_t len) {
  if (!client) {
    return;
  }

  uint32_t client_id = atomic_load(&client->client_id);

  if (len == 0) {
    // Empty reason - client disconnecting without explanation
    log_info("Client %u sent leave notification (no reason)", client_id);
  } else if (len <= 256) {
    // Reason provided - extract and log it
    if (!data) {
      SET_ERRNO(ERROR_INVALID_STATE, "Client %u sent leave notification with non-zero length but NULL data", client_id);
      return;
    }

    char reason[257] = {0};
    memcpy(reason, data, len);
    reason[len] = '\0';

    // Validate reason is printable (handle potential non-UTF8 gracefully)
    bool all_printable = true;
    for (size_t i = 0; i < len; i++) {
      uint8_t c = (uint8_t)reason[i];
      if (c < 32 && c != '\t' && c != '\n') {
        all_printable = false;
        break;
      }
    }

    if (all_printable) {
      log_info("Client %u sent leave notification: %s", client_id, reason);
    } else {
      log_info("Client %u sent leave notification (reason contains non-printable characters)", client_id);
    }
  } else {
    // Oversized reason - shouldn't happen with validation.h checks
    log_warn("Client %u sent oversized leave reason (%zu bytes, max 256)", client_id, len);
  }

  // Deactivate client to stop processing packets
  // Sets client->active = false immediately - triggers client cleanup procedures
  atomic_store(&client->active, false);

  // Note: We don't disconnect the client here - that happens when socket closes
  // This is just a clean notification before disconnect
}

/**
 * @brief Process STREAM_START packet - client requests to begin media transmission
 *
 * Clients send this packet to indicate they're ready to start sending video
 * and/or audio data. The server updates its internal state to expect and
 * process media packets from this client.
 *
 * PACKET STRUCTURE EXPECTED:
 * - uint32_t stream_type (network byte order)
 * - Bitmask containing STREAM_TYPE_VIDEO and/or STREAM_TYPE_AUDIO
 *
 * STATE CHANGES PERFORMED:
 * - VIDEO: Records intention to send video (is_sending_video set by first IMAGE_FRAME)
 * - AUDIO: Sets client->is_sending_audio = true if STREAM_TYPE_AUDIO present
 * - Enables render threads to include this client in output generation
 *
 * PROTOCOL BEHAVIOR:
 * - Client must have announced capabilities via CLIENT_JOIN first
 * - Server will start processing IMAGE_FRAME and AUDIO packets
 * - Render threads will begin generating output for this client
 * - Grid layout will be recalculated to include this client
 *
 * ERROR HANDLING:
 * - Ignores packets with incorrect size
 * - Invalid stream types are silently ignored
 * - Graceful handling if client lacks necessary capabilities
 *
 * @param client Target client starting media transmission
 * @param data Packet payload containing stream type flags
 * @param len Size of packet payload (should be sizeof(uint32_t))
 *
 * @note Changes take effect immediately for subsequent media packets
 * @note Render threads will detect the state change on their next cycle
 * @see handle_stream_stop_packet() For stopping media transmission
 * @see handle_image_frame_packet() For video data processing
 */
void handle_stream_start_packet(client_info_t *client, const void *data, size_t len) {
  VALIDATE_PACKET_SIZE(client, data, len, sizeof(uint32_t), "STREAM_START");
<<<<<<< HEAD
=======

>>>>>>> d2a3f957
  uint32_t stream_type_net;
  memcpy(&stream_type_net, data, sizeof(uint32_t));
  uint32_t stream_type = ntohl(stream_type_net);

  // Validate at least one stream type flag is set
  const uint32_t VALID_STREAM_MASK = STREAM_TYPE_VIDEO | STREAM_TYPE_AUDIO;
  VALIDATE_CAPABILITY_FLAGS(client, stream_type, VALID_STREAM_MASK, "STREAM_START");

  // Validate no unknown stream type bits are set
  VALIDATE_FLAGS_MASK(client, stream_type, VALID_STREAM_MASK, "STREAM_START");

  if (stream_type & STREAM_TYPE_VIDEO) {
    // Wait for first IMAGE_FRAME before marking sending_video true (avoids race)
  }
  if (stream_type & STREAM_TYPE_AUDIO) {
    atomic_store(&client->is_sending_audio, true);

    // Create Opus decoder for this client if not already created
    if (!client->opus_decoder) {
      client->opus_decoder = opus_codec_create_decoder(48000);
      if (client->opus_decoder) {
        log_info("Client %u: Opus decoder created (48kHz)", atomic_load(&client->client_id));
      } else {
        log_error("Client %u: Failed to create Opus decoder", atomic_load(&client->client_id));
      }
    }
  }

  if (stream_type & STREAM_TYPE_VIDEO) {
    log_info("Client %u announced video stream (waiting for first frame)", atomic_load(&client->client_id));
  }
  if (stream_type & STREAM_TYPE_AUDIO) {
    log_info("Client %u started audio stream", atomic_load(&client->client_id));
  }

  // Notify client of stream start acknowledgment
  const char *streams = (stream_type & STREAM_TYPE_VIDEO) && (stream_type & STREAM_TYPE_AUDIO)
                            ? "video+audio"
                            : ((stream_type & STREAM_TYPE_VIDEO) ? "video" : "audio");
  log_info_client(client, "Stream started: %s", streams);
}

/**
 * @brief Process STREAM_STOP packet - client requests to halt media transmission
 *
 * Clients send this packet to gracefully stop sending video and/or audio data.
 * The server updates its state to exclude this client from active media
 * processing and grid layout calculations.
 *
 * PACKET STRUCTURE EXPECTED:
 * - uint32_t stream_type (network byte order)
 * - Bitmask containing STREAM_TYPE_VIDEO and/or STREAM_TYPE_AUDIO
 *
 * STATE CHANGES PERFORMED:
 * - Sets client->is_sending_video = false if STREAM_TYPE_VIDEO present
 * - Sets client->is_sending_audio = false if STREAM_TYPE_AUDIO present
 * - Render threads will stop including this client in output
 *
 * PROTOCOL BEHAVIOR:
 * - Client remains connected but won't appear in video grid
 * - Existing buffered media from this client will still be processed
 * - Grid layout recalculates to exclude this client
 * - Client can restart streaming with STREAM_START packet
 *
 * ERROR HANDLING:
 * - Ignores packets with incorrect size
 * - Invalid stream types are silently ignored
 * - Safe to call multiple times or when not streaming
 *
 * @param client Target client stopping media transmission
 * @param data Packet payload containing stream type flags
 * @param len Size of packet payload (should be sizeof(uint32_t))
 *
 * @note Changes take effect immediately
 * @note Render threads will detect the state change on their next cycle
 * @see handle_stream_start_packet() For starting media transmission
 */
void handle_stream_stop_packet(client_info_t *client, const void *data, size_t len) {
  VALIDATE_PACKET_SIZE(client, data, len, sizeof(uint32_t), "STREAM_STOP");

  uint32_t stream_type_net;
  memcpy(&stream_type_net, data, sizeof(uint32_t));
  uint32_t stream_type = ntohl(stream_type_net);

  // Validate at least one stream type flag is set
  const uint32_t VALID_STREAM_MASK = STREAM_TYPE_VIDEO | STREAM_TYPE_AUDIO;
  VALIDATE_CAPABILITY_FLAGS(client, stream_type, VALID_STREAM_MASK, "STREAM_STOP");

  // Validate no unknown stream type bits are set
  VALIDATE_FLAGS_MASK(client, stream_type, VALID_STREAM_MASK, "STREAM_STOP");

  if (stream_type & STREAM_TYPE_VIDEO) {
    atomic_store(&client->is_sending_video, false);
  }
  if (stream_type & STREAM_TYPE_AUDIO) {
    atomic_store(&client->is_sending_audio, false);
  }

  if (stream_type & STREAM_TYPE_VIDEO) {
    log_info("Client %u stopped video stream", atomic_load(&client->client_id));
  }
  if (stream_type & STREAM_TYPE_AUDIO) {
    log_info("Client %u stopped audio stream", atomic_load(&client->client_id));
  }

  // Notify client of stream stop acknowledgment
  const char *streams = (stream_type & STREAM_TYPE_VIDEO) && (stream_type & STREAM_TYPE_AUDIO)
                            ? "video+audio"
                            : ((stream_type & STREAM_TYPE_VIDEO) ? "video" : "audio");
  log_info_client(client, "Stream stopped: %s", streams);
}

/* ============================================================================
 * Media Data Packet Handlers
 * ============================================================================
 */

/**
 * @brief Process IMAGE_FRAME packet - store client's video data for rendering
 *
 * This is the most performance-critical packet handler, processing real-time
 * video data from clients. It validates, stores, and tracks video frames
 * for subsequent ASCII conversion and grid layout.
 *
 * PACKET STRUCTURE EXPECTED:
 * - uint32_t width (network byte order)
 * - uint32_t height (network byte order)
 * - rgb_t pixels[width * height] (RGB888 format)
 *
 * PERFORMANCE CHARACTERISTICS:
 * - Called at 30fps per active client
 * - Uses zero-copy storage when possible
 * - Validates packet size before processing
 * - Implements frame counting for debug logging
 *
 * STATE CHANGES PERFORMED:
 * - Auto-enables client->is_sending_video if not already set
 * - Increments client->frames_received counter
 * - Updates client dimensions if changed
 *
 * BUFFER MANAGEMENT:
 * - Stores entire packet (including dimensions) in client->incoming_video_buffer
 * - Uses multi-frame ringbuffer for burst handling
 * - Buffer overflow drops oldest frames (maintains real-time performance)
 * - render.c threads consume frames for ASCII conversion
 *
 * VALIDATION PERFORMED:
 * - Packet size matches width * height * 3 + 8 bytes
 * - Width and height are reasonable (prevents memory exhaustion)
 * - Buffer pointers are valid before access
 *
 * ERROR HANDLING:
 * - Invalid packets are logged and dropped
 * - Buffer overflow is handled gracefully
 * - Shutdown conditions don't generate error spam
 *
 * PERFORMANCE OPTIMIZATIONS:
 * - Debug logging is throttled (every 25000 frames)
 * - Fast path for common case (valid packet with buffer space)
 * - Minimal CPU work in receive thread (storage only)
 *
 * @param client Source client providing video data
 * @param data Packet payload containing image dimensions and RGB data
 * @param len Total size of packet payload in bytes
 *
 * @note This function is called by client receive threads at high frequency
 * @note Actual ASCII conversion happens in render threads (render.c)
 * @note Frame timestamps are added for synchronization purposes
 * @see framebuffer_write_multi_frame() For buffer storage implementation
 * @see create_mixed_ascii_frame_for_client() For frame consumption
 */
void handle_image_frame_packet(client_info_t *client, void *data, size_t len) {
  // Handle incoming image data from client
  // New format: [width:4][height:4][compressed_flag:4][data_size:4][rgb_data:data_size]
  // Old format: [width:4][height:4][rgb_data:w*h*3] (for backward compatibility)
  // Use atomic compare-and-swap to avoid race condition - ensures thread-safe auto-enabling of video stream
  if (!data || len < sizeof(uint32_t) * 2) {
    disconnect_client_for_bad_data(client, "IMAGE_FRAME payload too small: %zu bytes", len);
    return;
  }
  bool was_sending_video = atomic_load(&client->is_sending_video);
  if (!was_sending_video) {
    // Try to atomically enable video sending
    // Use atomic_compare_exchange_strong to avoid spurious failures
    if (atomic_compare_exchange_strong(&client->is_sending_video, &was_sending_video, true)) {
      log_info("Client %u auto-enabled video stream (received IMAGE_FRAME)", atomic_load(&client->client_id));
      // Notify client that their first video frame was received
      log_info_client(client, "First video frame received - streaming active");
    }
  } else {
    // Log periodically to confirm we're receiving frames
    // Use per-client counter protected by client_state_mutex to avoid race conditions
    mutex_lock(&client->client_state_mutex);
    client->frames_received_logged++;
    if (client->frames_received_logged % 25000 == 0) {
      char pretty[64];
      format_bytes_pretty(len, pretty, sizeof(pretty));
      log_debug("Client %u has sent %u IMAGE_FRAME packets (%s)", atomic_load(&client->client_id),
                client->frames_received_logged, pretty);
    }
    mutex_unlock(&client->client_state_mutex);
  }

  // Parse image dimensions (use memcpy to avoid unaligned access)
  uint32_t img_width_net, img_height_net;
  memcpy(&img_width_net, data, sizeof(uint32_t));
  memcpy(&img_height_net, (char *)data + sizeof(uint32_t), sizeof(uint32_t));
  uint32_t img_width = ntohl(img_width_net);
  uint32_t img_height = ntohl(img_height_net);

  if (img_width == 0 || img_height == 0) {
    disconnect_client_for_bad_data(client, "IMAGE_FRAME invalid dimensions %ux%u", img_width, img_height);
    return;
  }

  if (img_width > IMAGE_MAX_WIDTH || img_height > IMAGE_MAX_HEIGHT) {
    disconnect_client_for_bad_data(client, "IMAGE_FRAME dimensions exceed max: %ux%u (max %ux%u)", img_width,
                                   img_height, IMAGE_MAX_WIDTH, IMAGE_MAX_HEIGHT);
    return;
  }

  size_t pixel_count = 0;
  if (safe_size_mul((size_t)img_width, (size_t)img_height, &pixel_count)) {
    disconnect_client_for_bad_data(client, "IMAGE_FRAME dimension overflow: %ux%u", img_width, img_height);
    return;
  }

  size_t rgb_size = 0;
  if (safe_size_mul(pixel_count, sizeof(rgb_t), &rgb_size)) {
    disconnect_client_for_bad_data(client, "IMAGE_FRAME RGB size overflow for %ux%u", img_width, img_height);
    return;
  }

  if (rgb_size > IMAGE_MAX_PIXELS_SIZE) {
    disconnect_client_for_bad_data(client, "IMAGE_FRAME RGB data too large: %zu bytes (max %zu)", rgb_size,
                                   (size_t)IMAGE_MAX_PIXELS_SIZE);
    return;
  }

  // Check if this is the new compressed format (has 4 fields) or old format (has 2 fields)
  const size_t legacy_header_size = sizeof(uint32_t) * 2;
  if (rgb_size > SIZE_MAX - legacy_header_size) {
    disconnect_client_for_bad_data(client, "IMAGE_FRAME legacy packet size overflow: %zu", rgb_size);
    return;
  }
  size_t old_format_size = legacy_header_size + rgb_size;
  bool is_new_format = (len != old_format_size) && (len > sizeof(uint32_t) * 4);

  void *rgb_data = NULL;
  size_t rgb_data_size = 0;
  bool needs_free = false;

  if (is_new_format) {
    // New format: [width:4][height:4][compressed_flag:4][data_size:4][data:data_size]
    if (len < sizeof(uint32_t) * 4) {
      disconnect_client_for_bad_data(client, "IMAGE_FRAME new-format header too small (%zu bytes)", len);
      return;
    }

    // Use memcpy to avoid unaligned access for compressed_flag and data_size
    uint32_t compressed_flag_net, data_size_net;
    memcpy(&compressed_flag_net, (char *)data + sizeof(uint32_t) * 2, sizeof(uint32_t));
    memcpy(&data_size_net, (char *)data + sizeof(uint32_t) * 3, sizeof(uint32_t));
    uint32_t compressed_flag = ntohl(compressed_flag_net);
    uint32_t data_size = ntohl(data_size_net);
    void *frame_data = (char *)data + sizeof(uint32_t) * 4;

    const size_t new_header_size = sizeof(uint32_t) * 4;
    size_t data_size_sz = (size_t)data_size;
    if (data_size_sz > IMAGE_MAX_PIXELS_SIZE) {
      disconnect_client_for_bad_data(client, "IMAGE_FRAME compressed data too large: %zu bytes", data_size_sz);
      return;
    }
    if (data_size_sz > SIZE_MAX - new_header_size) {
      disconnect_client_for_bad_data(client, "IMAGE_FRAME new-format packet size overflow");
      return;
    }
    size_t expected_total = new_header_size + data_size_sz;
    if (len != expected_total) {
      disconnect_client_for_bad_data(client, "IMAGE_FRAME new-format length mismatch: expected %zu got %zu",
                                     expected_total, len);
      return;
    }

    if (compressed_flag) {
      // Decompress the data
      rgb_data = SAFE_MALLOC(rgb_size, void *);
      if (!rgb_data) {
        SET_ERRNO(ERROR_MEMORY, "Failed to allocate decompression buffer for client %u",
                  atomic_load(&client->client_id));
        return;
      }

      if (decompress_data(frame_data, data_size, rgb_data, rgb_size) != 0) {
        SAFE_FREE(rgb_data);
        disconnect_client_for_bad_data(client, "IMAGE_FRAME decompression failure for %zu bytes", data_size_sz);
        return;
      }

      rgb_data_size = rgb_size;
      needs_free = true;
    } else {
      // Uncompressed data
      rgb_data = frame_data;
      rgb_data_size = data_size;
      if (rgb_data_size != rgb_size) {
        disconnect_client_for_bad_data(client, "IMAGE_FRAME uncompressed size mismatch: expected %zu got %zu", rgb_size,
                                       rgb_data_size);
        return;
      }
    }
  } else {
    // Old format: [width:4][height:4][rgb_data:w*h*3]
    if (len != old_format_size) {
      disconnect_client_for_bad_data(client, "IMAGE_FRAME legacy length mismatch: expected %zu got %zu",
                                     old_format_size, len);
      return;
    }
    rgb_data = (char *)data + sizeof(uint32_t) * 2;
    rgb_data_size = rgb_size;
  }

  if (client->incoming_video_buffer) {
    // Get the write buffer
    video_frame_t *frame = video_frame_begin_write(client->incoming_video_buffer);

    if (frame && frame->data) {
      // Build the packet in the old format for internal storage: [width:4][height:4][rgb_data:w*h*3]
      if (rgb_data_size > SIZE_MAX - legacy_header_size) {
        if (needs_free && rgb_data) {
          SAFE_FREE(rgb_data);
        }
        disconnect_client_for_bad_data(client, "IMAGE_FRAME size overflow while repacking: rgb_data_size=%zu",
                                       rgb_data_size);
        return;
      }
      size_t old_packet_size = legacy_header_size + rgb_data_size;

      if (old_packet_size <= 2 * 1024 * 1024) { // Max 2MB frame size
        uint32_t width_net = htonl(img_width);
        uint32_t height_net = htonl(img_height);

        // Pack in old format for internal consistency
        memcpy(frame->data, &width_net, sizeof(uint32_t));
        memcpy((char *)frame->data + sizeof(uint32_t), &height_net, sizeof(uint32_t));
        memcpy((char *)frame->data + sizeof(uint32_t) * 2, rgb_data, rgb_data_size);

        frame->size = old_packet_size;
        frame->width = img_width;
        frame->height = img_height;
        frame->capture_timestamp_us = (uint64_t)time(NULL) * 1000000;
        frame->sequence_number = ++client->frames_received;
        video_frame_commit(client->incoming_video_buffer);
      } else {
        if (needs_free && rgb_data) {
          SAFE_FREE(rgb_data);
        }
        disconnect_client_for_bad_data(client, "IMAGE_FRAME repacked frame too large (%zu bytes)", old_packet_size);
        return;
      }
    } else {
      log_warn("Failed to get write buffer for client %u (frame=%p, frame->data=%p)", atomic_load(&client->client_id),
               (void *)frame, frame ? frame->data : NULL);
    }
  } else {
    // During shutdown, this is expected - don't spam error logs
    if (!atomic_load(&g_server_should_exit)) {
      SET_ERRNO(ERROR_INVALID_STATE, "Client %u has no incoming video buffer!", atomic_load(&client->client_id));
    } else {
      log_debug("Client %u: ignoring video packet during shutdown", atomic_load(&client->client_id));
    }
  }

  // Clean up decompressed data if allocated
  if (needs_free && rgb_data) {
    SAFE_FREE(rgb_data);
  }
}

/**
 * @brief Process AUDIO packet - store single audio sample batch (legacy format)
 *
 * Handles the original audio packet format that sends one batch of float samples
 * per packet. This format is less efficient than AUDIO_BATCH but still supported
 * for backward compatibility.
 *
 * PACKET STRUCTURE:
 * - float samples[len/sizeof(float)] (IEEE 754 format)
 * - Sample rate assumed to be 44100 Hz
 * - Mono audio (single channel)
 *
 * PERFORMANCE CHARACTERISTICS:
 * - Less efficient than handle_audio_batch_packet()
 * - Higher packet overhead per sample
 * - Still real-time capable for typical loads
 *
 * BUFFER MANAGEMENT:
 * - Stores samples in client->incoming_audio_buffer (lock-free ring buffer)
 * - Buffer overflow drops oldest samples to maintain real-time behavior
 * - mixer.c consumes samples for multi-client audio mixing
 *
 * STATE VALIDATION:
 * - Only processes if client->is_sending_audio is true
 * - Requires valid buffer pointer and non-zero length
 * - Handles buffer pointer safely during shutdown
 *
 * ERROR HANDLING:
 * - Invalid packets are silently ignored
 * - Buffer overflow is handled by ring buffer (drops old data)
 * - Graceful shutdown behavior
 *
 * @param client Source client providing audio data
 * @param data Packet payload containing float audio samples
 * @param len Size of packet payload in bytes
 *
 * @note Prefer AUDIO_BATCH format for better efficiency
 * @note Audio processing happens in mixer threads, not here
 * @see handle_audio_batch_packet() For efficient batched format
 * @see audio_ring_buffer_write() For storage implementation
 */
void handle_audio_packet(client_info_t *client, const void *data, size_t len) {
  VALIDATE_NOTNULL_DATA(client, data, "AUDIO");
  VALIDATE_AUDIO_ALIGNMENT(client, len, sizeof(float), "AUDIO");
  VALIDATE_AUDIO_STREAM_ENABLED(client, "AUDIO");

  int num_samples = (int)(len / sizeof(float));
  VALIDATE_AUDIO_SAMPLE_COUNT(client, num_samples, AUDIO_SAMPLES_PER_PACKET, "AUDIO");
  VALIDATE_RESOURCE_INITIALIZED(client, client->incoming_audio_buffer, "audio buffer");

  const float *samples = (const float *)data;
  audio_ring_buffer_write(client->incoming_audio_buffer, samples, num_samples);
}

void handle_remote_log_packet_from_client(client_info_t *client, const void *data, size_t len) {
  if (!client) {
    return;
  }

  log_level_t remote_level = LOG_INFO;
  remote_log_direction_t direction = REMOTE_LOG_DIRECTION_UNKNOWN;
  uint16_t flags = 0;
  char message[MAX_REMOTE_LOG_MESSAGE_LENGTH + 1] = {0};

  asciichat_error_t parse_result =
      packet_parse_remote_log(data, len, &remote_level, &direction, &flags, message, sizeof(message), NULL);
  if (parse_result != ASCIICHAT_OK) {
    disconnect_client_for_bad_data(client, "Invalid REMOTE_LOG packet: %s", asciichat_error_string(parse_result));
    return;
  }

  if (direction != REMOTE_LOG_DIRECTION_CLIENT_TO_SERVER) {
    disconnect_client_for_bad_data(client, "REMOTE_LOG direction mismatch: %u", direction);
    return;
  }

  const bool truncated = (flags & REMOTE_LOG_FLAG_TRUNCATED) != 0;
  const char *display_name = client->display_name[0] ? client->display_name : "(unnamed)";
  uint32_t client_id = atomic_load(&client->client_id);

  if (truncated) {
    log_msg(remote_level, __FILE__, __LINE__, __func__, "[REMOTE CLIENT %u \"%s\"] %s [message truncated]", client_id,
            display_name, message);
  } else {
    log_msg(remote_level, __FILE__, __LINE__, __func__, "[REMOTE CLIENT %u \"%s\"] %s", client_id, display_name,
            message);
  }
}

/**
 * @brief Process AUDIO_BATCH packet - store efficiently batched audio samples
 *
 * Handles the optimized audio packet format that bundles multiple sample
 * chunks into a single packet. This reduces packet overhead and improves
 * network efficiency for audio streaming.
 *
 * PACKET STRUCTURE EXPECTED:
 * - audio_batch_packet_t header:
 *   - uint32_t batch_count: Number of sample chunks in this batch
 *   - uint32_t total_samples: Total number of float samples
 *   - uint32_t sample_rate: Samples per second (typically 44100)
 *   - uint32_t channels: Number of audio channels (1 = mono)
 * - float samples[total_samples]: IEEE 754 sample data
 *
 * PERFORMANCE ADVANTAGES:
 * - Reduces packet count by 5-10x compared to single audio packets
 * - Lower network overhead and CPU context switching
 * - Better burst tolerance with larger buffers
 *
 * VALIDATION PERFORMED:
 * - Header size matches audio_batch_packet_t
 * - Total packet size matches header + samples
 * - Sample count is within reasonable bounds
 * - Client is authorized to send audio
 *
 * BUFFER MANAGEMENT:
 * - Extracts samples from packet payload
 * - Stores in client->incoming_audio_buffer (same as single format)
 * - Ring buffer automatically handles overflow
 * - mixer.c consumes batched samples identically
 *
 * ERROR HANDLING:
 * - Invalid batch headers are logged and packet dropped
 * - Oversized batches are rejected (prevents DoS)
 * - Buffer allocation failures are handled gracefully
 *
 * @param client Source client providing batched audio data
 * @param data Packet payload containing batch header and samples
 * @param len Total size of packet payload in bytes
 *
 * @note This is the preferred audio packet format
 * @note Batching is transparent to audio processing pipeline
 * @see handle_audio_packet() For legacy single-batch format
 * @see AUDIO_BATCH_SAMPLES For maximum batch size constant
 */
void handle_audio_batch_packet(client_info_t *client, const void *data, size_t len) {
  // Log every audio batch packet reception
  log_debug_every(LOG_RATE_DEFAULT, "Received audio batch packet from client %u (len=%zu, is_sending_audio=%d)",
                  atomic_load(&client->client_id), len, atomic_load(&client->is_sending_audio));

  VALIDATE_NOTNULL_DATA(client, data, "AUDIO_BATCH");
  VALIDATE_MIN_SIZE(client, len, sizeof(audio_batch_packet_t), "AUDIO_BATCH");
  VALIDATE_AUDIO_STREAM_ENABLED(client, "AUDIO_BATCH");

  // Parse batch header
  const audio_batch_packet_t *batch_header = (const audio_batch_packet_t *)data;
  uint32_t packet_batch_count = ntohl(batch_header->batch_count);
  uint32_t total_samples = ntohl(batch_header->total_samples);
  uint32_t sample_rate = ntohl(batch_header->sample_rate);
  // uint32_t channels = ntohl(batch_header->channels); // For future stereo support

  (void)packet_batch_count;
  (void)sample_rate;

  if (packet_batch_count == 0 || total_samples == 0) {
    disconnect_client_for_bad_data(client, "AUDIO_BATCH empty batch (batch_count=%u, total_samples=%u)",
                                   packet_batch_count, total_samples);
    return;
  }

  size_t samples_bytes = 0;
  if (safe_size_mul(total_samples, sizeof(uint32_t), &samples_bytes)) {
    disconnect_client_for_bad_data(client, "AUDIO_BATCH sample size overflow (samples=%u)", total_samples);
    return;
  }

  size_t expected_size = sizeof(audio_batch_packet_t) + samples_bytes;
  if (len != expected_size) {
    disconnect_client_for_bad_data(client, "AUDIO_BATCH length mismatch: got %zu expected %zu", len, expected_size);
    return;
  }

  // Bounds check to prevent integer overflow on allocation
  // Maximum allowed samples: AUDIO_BATCH_SAMPLES * 2 (2048 samples)
  // This prevents total_samples * sizeof(float) from exceeding 8KB
  const uint32_t MAX_AUDIO_SAMPLES = AUDIO_BATCH_SAMPLES * 2;
  if (total_samples > MAX_AUDIO_SAMPLES) {
    disconnect_client_for_bad_data(client, "AUDIO_BATCH too many samples: %u (max: %u)", total_samples,
                                   MAX_AUDIO_SAMPLES);
    return;
  }

  const uint8_t *samples_ptr = (const uint8_t *)data + sizeof(audio_batch_packet_t);

  // Safe allocation: total_samples is bounded above, so multiplication won't overflow
  size_t alloc_size = (size_t)total_samples * sizeof(float);
  float *samples = SAFE_MALLOC(alloc_size, float *);
  if (!samples) {
    SET_ERRNO(ERROR_MEMORY, "Failed to allocate memory for audio sample conversion");
    return;
  }

  // Use helper function to dequantize samples
  asciichat_error_t dq_result = audio_dequantize_samples(samples_ptr, total_samples, samples);
  if (dq_result != ASCIICHAT_OK) {
    SAFE_FREE(samples);
    return;
  }

#ifndef NDEBUG
  static int recv_count = 0;
  recv_count++;
  if (recv_count % 100 == 0) {
    uint32_t raw0, raw1, raw2;
    memcpy(&raw0, samples_ptr + 0 * sizeof(uint32_t), sizeof(uint32_t));
    memcpy(&raw1, samples_ptr + 1 * sizeof(uint32_t), sizeof(uint32_t));
    memcpy(&raw2, samples_ptr + 2 * sizeof(uint32_t), sizeof(uint32_t));
    int32_t scaled0 = (int32_t)ntohl(raw0);
    int32_t scaled1 = (int32_t)ntohl(raw1);
    int32_t scaled2 = (int32_t)ntohl(raw2);
    log_info("RECV: network[0]=0x%08x, network[1]=0x%08x, network[2]=0x%08x", raw0, raw1, raw2);
    log_info("RECV: scaled[0]=%d, scaled[1]=%d, scaled[2]=%d", scaled0, scaled1, scaled2);
    log_info("RECV: samples[0]=%.6f, samples[1]=%.6f, samples[2]=%.6f", samples[0], samples[1], samples[2]);
  }
#endif

  if (client->incoming_audio_buffer) {
    audio_ring_buffer_write(client->incoming_audio_buffer, samples, total_samples);
  }

  SAFE_FREE(samples);
}

/**
 * @brief Process AUDIO_OPUS_BATCH packet - efficient Opus-encoded audio batch from client
 *
 * Handles batched Opus-encoded audio frames sent by the client. This provides
 * ~98% bandwidth reduction compared to raw PCM audio while maintaining excellent
 * audio quality.
 *
 * PACKET STRUCTURE EXPECTED:
 * - opus_batch_header_t (16 bytes):
 *   - sample_rate (4 bytes)
 *   - frame_duration (4 bytes)
 *   - frame_count (4 bytes)
 *   - reserved (4 bytes)
 * - Opus encoded data (variable size, typically ~60 bytes/frame @ 24kbps)
 *
 * PROCESSING FLOW:
 * 1. Parse batch header
 * 2. Decode each Opus frame back to PCM samples (960 samples/frame @ 48kHz)
 * 3. Write decoded samples to client's incoming audio buffer
 *
 * PERFORMANCE:
 * - Bandwidth: ~60 bytes/frame vs ~3840 bytes/frame for raw PCM (64:1 compression)
 * - Quality: Excellent at 24 kbps VOIP mode
 * - Latency: 20ms frames for real-time audio
 *
 * @param client Client that sent the audio packet
 * @param data Packet payload data
 * @param len Packet payload length
 *
 * @see av_receive_audio_opus_batch() For packet parsing
 * @see opus_codec_decode() For Opus decoding
 * @see handle_audio_batch_packet() For raw PCM audio batch handling
 *
 * @ingroup server_protocol
 */
void handle_audio_opus_batch_packet(client_info_t *client, const void *data, size_t len) {
  log_debug_every(LOG_RATE_SLOW, "Received Opus audio batch from client %u (len=%zu)", atomic_load(&client->client_id),
                  len);

  VALIDATE_NOTNULL_DATA(client, data, "AUDIO_OPUS_BATCH");
  VALIDATE_AUDIO_STREAM_ENABLED(client, "AUDIO_OPUS_BATCH");
  VALIDATE_RESOURCE_INITIALIZED(client, client->opus_decoder, "Opus decoder");

  // Parse Opus batch packet
  const uint8_t *opus_data = NULL;
  size_t opus_size = 0;
  const uint16_t *frame_sizes = NULL;
  int sample_rate = 0;
  int frame_duration = 0;
  int frame_count = 0;

  int result = av_receive_audio_opus_batch(data, len, &opus_data, &opus_size, &frame_sizes, &sample_rate,
                                           &frame_duration, &frame_count);

  if (result < 0) {
    disconnect_client_for_bad_data(client, "Failed to parse AUDIO_OPUS_BATCH packet");
    return;
  }

  if (frame_count <= 0 || opus_size == 0) {
    disconnect_client_for_bad_data(client, "AUDIO_OPUS_BATCH empty (frame_count=%d, opus_size=%zu)", frame_count,
                                   opus_size);
    return;
  }

  // Calculate samples per frame (20ms @ 48kHz = 960 samples)
  int samples_per_frame = (sample_rate * frame_duration) / 1000;
  if (samples_per_frame <= 0 || samples_per_frame > 4096) {
    disconnect_client_for_bad_data(client, "AUDIO_OPUS_BATCH invalid frame size (samples_per_frame=%d)",
                                   samples_per_frame);
    return;
  }

// Use static buffer for common case to avoid malloc in hot path
// Typical batches: 1-32 frames of 960 samples = up to 30,720 samples
// Static buffer holds 32 frames @ 48kHz 20ms = 30,720 samples (120KB)
#define OPUS_DECODE_STATIC_MAX_SAMPLES (32 * 960)
  static float static_decode_buffer[OPUS_DECODE_STATIC_MAX_SAMPLES];

  size_t total_samples = (size_t)samples_per_frame * (size_t)frame_count;
  float *decoded_samples;
  bool used_malloc = false;

  if (total_samples <= OPUS_DECODE_STATIC_MAX_SAMPLES) {
    decoded_samples = static_decode_buffer;
  } else {
    // Unusual large batch - fall back to malloc
    log_warn("Client %u: Large audio batch requires malloc (%zu samples)", atomic_load(&client->client_id),
             total_samples);
    decoded_samples = SAFE_MALLOC(total_samples * sizeof(float), float *);
    if (!decoded_samples) {
      SET_ERRNO(ERROR_MEMORY, "Failed to allocate buffer for Opus decoded samples");
      return;
    }
    used_malloc = true;
  }

  // Decode each Opus frame using frame_sizes array
  int total_decoded = 0;
  size_t opus_offset = 0;

  for (int i = 0; i < frame_count; i++) {
    // Get exact frame size from frame_sizes array (convert from network byte order)
    size_t frame_size = (size_t)ntohs(frame_sizes[i]);

    // DEBUG: Log the actual bytes of each Opus frame
    if (frame_size > 0) {
      log_debug_every(LOG_RATE_DEFAULT, "Client %u: Opus frame %d: size=%zu, first_bytes=[0x%02x,0x%02x,0x%02x,0x%02x]",
                      atomic_load(&client->client_id), i, frame_size, opus_data[opus_offset] & 0xFF,
                      frame_size > 1 ? (opus_data[opus_offset + 1] & 0xFF) : 0,
                      frame_size > 2 ? (opus_data[opus_offset + 2] & 0xFF) : 0,
                      frame_size > 3 ? (opus_data[opus_offset + 3] & 0xFF) : 0);
    }

    if (opus_offset + frame_size > opus_size) {
      log_error("Client %u: Frame %d size overflow (offset=%zu, frame_size=%zu, total=%zu)",
                atomic_load(&client->client_id), i + 1, opus_offset, frame_size, opus_size);
      if (used_malloc) {
        SAFE_FREE(decoded_samples);
      }
      return;
    }

    // SECURITY: Bounds check before writing decoded samples to prevent buffer overflow
    // An attacker could send malicious Opus frames that decode to more samples than expected
    if ((size_t)total_decoded + (size_t)samples_per_frame > total_samples) {
      log_error("Client %u: Opus decode would overflow buffer (decoded=%d, frame_samples=%d, max=%zu)",
                atomic_load(&client->client_id), total_decoded, samples_per_frame, total_samples);
      if (used_malloc) {
        SAFE_FREE(decoded_samples);
      }
      return;
    }

    int decoded_count = opus_codec_decode((opus_codec_t *)client->opus_decoder, &opus_data[opus_offset], frame_size,
                                          &decoded_samples[total_decoded], samples_per_frame);

    if (decoded_count < 0) {
      log_error("Client %u: Opus decoding failed for frame %d/%d (size=%zu)", atomic_load(&client->client_id), i + 1,
                frame_count, frame_size);
      if (used_malloc) {
        SAFE_FREE(decoded_samples);
      }
      return;
    }

    total_decoded += decoded_count;
    opus_offset += frame_size;
  }

  log_debug_every(LOG_RATE_DEFAULT, "Client %u: Decoded %d Opus frames -> %d samples", atomic_load(&client->client_id),
                  frame_count, total_decoded);

  // DEBUG: Log sample values to detect all-zero issue
  static int server_decode_count = 0;
  server_decode_count++;
  if (total_decoded > 0 && (server_decode_count <= 10 || server_decode_count % 100 == 0)) {
    float peak = 0.0f, rms = 0.0f;
    for (int i = 0; i < total_decoded && i < 100; i++) {
      float abs_val = fabsf(decoded_samples[i]);
      if (abs_val > peak)
        peak = abs_val;
      rms += decoded_samples[i] * decoded_samples[i];
    }
    rms = sqrtf(rms / (total_decoded > 100 ? 100 : total_decoded));
    // Log first 4 bytes of Opus data to compare with client encode
    log_info("SERVER OPUS DECODE #%d from client %u: decoded_rms=%.6f, opus_first4=[0x%02x,0x%02x,0x%02x,0x%02x]",
             server_decode_count, atomic_load(&client->client_id), rms, opus_size > 0 ? opus_data[0] : 0,
             opus_size > 1 ? opus_data[1] : 0, opus_size > 2 ? opus_data[2] : 0, opus_size > 3 ? opus_data[3] : 0);
  }

  // Write decoded samples to client's incoming audio buffer
  // Note: audio_ring_buffer_write returns error code, not sample count
  // Buffer overflow warnings are logged inside audio_ring_buffer_write if buffer is full
  if (client->incoming_audio_buffer && total_decoded > 0) {
    asciichat_error_t result = audio_ring_buffer_write(client->incoming_audio_buffer, decoded_samples, total_decoded);
    if (result != ASCIICHAT_OK) {
      log_error("Client %u: Failed to write decoded audio to buffer: %d", atomic_load(&client->client_id), result);
    }
  }

  if (used_malloc) {
    SAFE_FREE(decoded_samples);
  }
}

/**
 * @brief Process AUDIO_OPUS packet - decode single Opus frame from client
 *
 * Handles single Opus-encoded audio frames sent by clients. The packet format
 * includes a 16-byte header followed by the Opus-encoded data.
 *
 * PACKET STRUCTURE:
 * - Offset 0: sample_rate (uint32_t, native byte order - bug in client)
 * - Offset 4: frame_duration (uint32_t, native byte order - bug in client)
 * - Offset 8: reserved (8 bytes)
 * - Offset 16: Opus-encoded audio data
 *
 * @param client Client info structure
 * @param data Packet payload
 * @param len Packet length
 *
 * @ingroup server_protocol
 */
void handle_audio_opus_packet(client_info_t *client, const void *data, size_t len) {
  log_debug_every(LOG_RATE_DEFAULT, "Received Opus audio from client %u (len=%zu)", atomic_load(&client->client_id),
                  len);

  if (VALIDATE_PACKET_NOT_NULL(client, data, "AUDIO_OPUS", disconnect_client_for_bad_data)) {
    return;
  }

  // Minimum size: 16-byte header + at least 1 byte of Opus data
  if (len < 17) {
    disconnect_client_for_bad_data(client, "AUDIO_OPUS packet too small: %zu bytes", len);
    return;
  }

  if (!atomic_load(&client->is_sending_audio)) {
    disconnect_client_for_bad_data(client, "AUDIO_OPUS received before audio stream enabled");
    return;
  }

  if (!client->opus_decoder) {
    disconnect_client_for_bad_data(client, "Opus decoder not initialized");
    return;
  }

  // Parse header (16 bytes) - convert from network byte order
  const uint8_t *buf = (const uint8_t *)data;
  uint32_t sample_rate_net, frame_duration_net;
  memcpy(&sample_rate_net, buf, 4);
  memcpy(&frame_duration_net, buf + 4, 4);
  uint32_t sample_rate = ntohl(sample_rate_net);
  uint32_t frame_duration = ntohl(frame_duration_net);

  // Extract Opus data (after 16-byte header)
  const uint8_t *opus_data = buf + 16;
  size_t opus_size = len - 16;

  // Validate parameters
  if (sample_rate == 0 || sample_rate > 192000) {
    disconnect_client_for_bad_data(client, "AUDIO_OPUS invalid sample_rate: %u", sample_rate);
    return;
  }

  if (frame_duration == 0 || frame_duration > 120) {
    disconnect_client_for_bad_data(client, "AUDIO_OPUS invalid frame_duration: %u ms", frame_duration);
    return;
  }

  // Calculate expected samples per frame
  int samples_per_frame = (int)((sample_rate * frame_duration) / 1000);
  if (samples_per_frame <= 0 || samples_per_frame > 5760) { // Max 120ms @ 48kHz
    disconnect_client_for_bad_data(client, "AUDIO_OPUS invalid samples_per_frame: %d", samples_per_frame);
    return;
  }

  // Decode Opus frame
  float decoded_samples[5760]; // Max Opus frame size (120ms @ 48kHz)
  int decoded_count =
      opus_codec_decode((opus_codec_t *)client->opus_decoder, opus_data, opus_size, decoded_samples, samples_per_frame);

  if (decoded_count < 0) {
    log_error("Client %u: Opus decoding failed (size=%zu)", atomic_load(&client->client_id), opus_size);
    return;
  }

  log_debug_every(LOG_RATE_VERY_FAST, "Client %u: Decoded Opus frame -> %d samples", atomic_load(&client->client_id),
                  decoded_count);

  // Write decoded samples to client's incoming audio buffer
  if (client->incoming_audio_buffer && decoded_count > 0) {
    audio_ring_buffer_write(client->incoming_audio_buffer, decoded_samples, decoded_count);
  }
}

/* ============================================================================
 * Client Configuration Packet Handlers
 * ============================================================================
 */

/**
 * @brief Process CLIENT_CAPABILITIES packet - configure client-specific rendering
 *
 * This packet contains detailed information about the client's terminal
 * capabilities and preferences. The server uses this data to generate
 * appropriately formatted ASCII art and ANSI escape sequences.
 *
 * PACKET STRUCTURE EXPECTED:
 * - terminal_capabilities_packet_t containing:
 *   - width, height: Terminal dimensions in characters
 *   - capabilities: Bitmask of terminal features
 *   - color_level: ANSI color support level (1, 8, 16, 256, 24-bit)
 *   - color_count: Number of supported colors
 *   - render_mode: Foreground, background, or half-block rendering
 *   - term_type: $TERM environment variable value
 *   - colorterm: $COLORTERM environment variable value
 *   - utf8_support: Whether terminal supports UTF-8
 *   - palette_type: ASCII character palette preference
 *   - palette_custom: Custom character set if PALETTE_CUSTOM
 *
 * STATE CHANGES PERFORMED:
 * - Updates client dimensions (width, height)
 * - Stores complete terminal capabilities structure
 * - Initializes per-client ASCII palette cache
 * - Sets client->has_terminal_caps = true
 *
 * PALETTE INITIALIZATION:
 * The function performs critical palette setup:
 * 1. Determines character set based on palette_type
 * 2. Handles custom palettes if provided
 * 3. Generates luminance-to-character mapping
 * 4. Caches results for fast ASCII generation
 *
 * THREAD SAFETY:
 * - All client state updates are mutex-protected
 * - Uses client->client_state_mutex for atomicity
 * - Safe to call concurrently with render threads
 *
 * VALIDATION PERFORMED:
 * - Packet size matches expected structure
 * - String fields are safely copied with bounds checking
 * - Palette initialization is verified
 * - Network byte order conversion
 *
 * ERROR HANDLING:
 * - Invalid packets are logged and ignored
 * - Palette initialization failures use server defaults
 * - Missing capabilities default to safe values
 *
 * INTEGRATION IMPACT:
 * - render.c uses capabilities for ASCII generation
 * - Color output depends on client's color_level
 * - Character selection uses initialized palette
 *
 * @param client Target client whose capabilities are being configured
 * @param data Packet payload containing terminal_capabilities_packet_t
 * @param len Size of packet payload in bytes
 *
 * @note This packet is typically sent once after CLIENT_JOIN
 * @note Capabilities can be updated during the session
 * @note Changes affect all subsequent ASCII frame generation
 * @see initialize_client_palette() For palette setup details
 * @see terminal_color_level_name() For color level descriptions
 */
void handle_client_capabilities_packet(client_info_t *client, const void *data, size_t len) {
  VALIDATE_PACKET_SIZE(client, data, len, sizeof(terminal_capabilities_packet_t), "CLIENT_CAPABILITIES");

  const terminal_capabilities_packet_t *caps = (const terminal_capabilities_packet_t *)data;

  // Extract and validate dimensions
  uint16_t width = ntohs(caps->width);
  uint16_t height = ntohs(caps->height);

  VALIDATE_NONZERO(client, width, "width", "CLIENT_CAPABILITIES");
  VALIDATE_NONZERO(client, height, "height", "CLIENT_CAPABILITIES");
  VALIDATE_RANGE(client, width, 1, 4096, "width", "CLIENT_CAPABILITIES");
  VALIDATE_RANGE(client, height, 1, 4096, "height", "CLIENT_CAPABILITIES");

  // Extract and validate color level (0=none, 1=16, 2=256, 3=truecolor)
  uint32_t color_level = ntohl(caps->color_level);
  VALIDATE_RANGE(client, color_level, 0, 3, "color_level", "CLIENT_CAPABILITIES");

  // Extract and validate render mode (0=foreground, 1=background, 2=half-block)
  uint32_t render_mode = ntohl(caps->render_mode);
  VALIDATE_RANGE(client, render_mode, 0, 2, "render_mode", "CLIENT_CAPABILITIES");

  // Extract and validate palette type (0-5 are valid, 5=PALETTE_CUSTOM)
  uint32_t palette_type = ntohl(caps->palette_type);
  VALIDATE_RANGE(client, palette_type, 0, 5, "palette_type", "CLIENT_CAPABILITIES");

  // Validate desired FPS (1-144)
  VALIDATE_RANGE(client, caps->desired_fps, 1, 144, "desired_fps", "CLIENT_CAPABILITIES");

  mutex_lock(&client->client_state_mutex);

  atomic_store(&client->width, width);
  atomic_store(&client->height, height);

  log_debug("Client %u dimensions: %ux%u, desired_fps=%u", atomic_load(&client->client_id), client->width,
            client->height, caps->desired_fps);

  client->terminal_caps.capabilities = ntohl(caps->capabilities);
  client->terminal_caps.color_level = ntohl(caps->color_level);
  client->terminal_caps.color_count = ntohl(caps->color_count);
  client->terminal_caps.render_mode = ntohl(caps->render_mode);
  client->terminal_caps.detection_reliable = caps->detection_reliable;
  client->terminal_caps.wants_background = (ntohl(caps->render_mode) == RENDER_MODE_BACKGROUND);

  SAFE_STRNCPY(client->terminal_caps.term_type, caps->term_type, sizeof(client->terminal_caps.term_type));
  SAFE_STRNCPY(client->terminal_caps.colorterm, caps->colorterm, sizeof(client->terminal_caps.colorterm));

  client->terminal_caps.utf8_support = ntohl(caps->utf8_support);
  client->terminal_caps.palette_type = ntohl(caps->palette_type);
  SAFE_STRNCPY(client->terminal_caps.palette_custom, caps->palette_custom,
               sizeof(client->terminal_caps.palette_custom));

  client->terminal_caps.desired_fps = caps->desired_fps;

  const char *custom_chars =
      (client->terminal_caps.palette_type == PALETTE_CUSTOM && client->terminal_caps.palette_custom[0])
          ? client->terminal_caps.palette_custom
          : NULL;

  if (initialize_client_palette((palette_type_t)client->terminal_caps.palette_type, custom_chars,
                                client->client_palette_chars, &client->client_palette_len,
                                client->client_luminance_palette) == 0) {
    client->client_palette_type = (palette_type_t)client->terminal_caps.palette_type;
    client->client_palette_initialized = true;
    log_info("Client %d palette initialized: type=%u, %zu chars, utf8=%u", atomic_load(&client->client_id),
             client->terminal_caps.palette_type, client->client_palette_len, client->terminal_caps.utf8_support);
  } else {
    SET_ERRNO(ERROR_INVALID_STATE, "Failed to initialize palette for client %d", atomic_load(&client->client_id));
    client->client_palette_initialized = false;
  }

  client->has_terminal_caps = true;

  log_info("Client %u capabilities: %ux%u, color_level=%s (%u colors), caps=0x%x, term=%s, colorterm=%s, "
           "render_mode=%s, reliable=%s, fps=%u",
           atomic_load(&client->client_id), client->width, client->height,
           terminal_color_level_name(client->terminal_caps.color_level), client->terminal_caps.color_count,
           client->terminal_caps.capabilities, client->terminal_caps.term_type, client->terminal_caps.colorterm,
           (client->terminal_caps.render_mode == RENDER_MODE_HALF_BLOCK
                ? "half-block"
                : (client->terminal_caps.render_mode == RENDER_MODE_BACKGROUND ? "background" : "foreground")),
           client->terminal_caps.detection_reliable ? "yes" : "no", client->terminal_caps.desired_fps);

  // Send capabilities acknowledgment to client
  log_info_client(client, "Terminal configured: %ux%u, %s, %s mode, %u fps", client->width, client->height,
                  terminal_color_level_name(client->terminal_caps.color_level),
                  (client->terminal_caps.render_mode == RENDER_MODE_HALF_BLOCK
                       ? "half-block"
                       : (client->terminal_caps.render_mode == RENDER_MODE_BACKGROUND ? "background" : "foreground")),
                  client->terminal_caps.desired_fps);

  mutex_unlock(&client->client_state_mutex);
}

/**
 * @brief Process terminal size update packet - handle client window resize
 *
 * Clients send this packet when their terminal window is resized, allowing
 * the server to adjust ASCII frame dimensions accordingly. This ensures
 * optimal use of the client's display area.
 *
 * PACKET STRUCTURE EXPECTED:
 * - size_packet_t containing:
 *   - uint16_t width: New terminal width in characters
 *   - uint16_t height: New terminal height in characters
 *
 * STATE CHANGES PERFORMED:
 * - Updates client->width with new dimensions
 * - Updates client->height with new dimensions
 * - Thread-safe update using client state mutex
 *
 * RENDERING IMPACT:
 * - Subsequent ASCII frames will use new dimensions
 * - Grid layout calculations will incorporate new size
 * - No immediate frame regeneration (happens on next cycle)
 *
 * ERROR HANDLING:
 * - Invalid packet sizes are ignored silently
 * - Extreme dimensions are accepted (client responsibility)
 * - Concurrent updates are handled safely
 *
 * @param client Target client whose terminal was resized
 * @param data Packet payload containing new dimensions
 * @param len Size of packet payload (should be sizeof(size_packet_t))
 *
 * @note Changes take effect on the next rendering cycle
 * @note No validation of reasonable dimension ranges
 */
void handle_size_packet(client_info_t *client, const void *data, size_t len) {
  VALIDATE_PACKET_SIZE(client, data, len, sizeof(size_packet_t), "SIZE");

  const size_packet_t *size_pkt = (const size_packet_t *)data;

  // Extract and validate new dimensions
  uint16_t width = ntohs(size_pkt->width);
  uint16_t height = ntohs(size_pkt->height);

  VALIDATE_NONZERO(client, width, "width", "SIZE");
  VALIDATE_NONZERO(client, height, "height", "SIZE");
  VALIDATE_RANGE(client, width, 1, 4096, "width", "SIZE");
  VALIDATE_RANGE(client, height, 1, 4096, "height", "SIZE");

  mutex_lock(&client->client_state_mutex);
  client->width = width;
  client->height = height;
  mutex_unlock(&client->client_state_mutex);

  log_info("Client %u updated terminal size: %ux%u", atomic_load(&client->client_id), width, height);
}

/* ============================================================================
 * Protocol Control Packet Handlers
 * ============================================================================
 */

/**
 * @brief Process PING packet - respond with PONG for keepalive
 *
 * Clients send periodic PING packets to verify the connection is still active.
 * The server responds with a PONG packet to confirm bi-directional connectivity.
 * This prevents network equipment from timing out idle connections.
 *
 * PACKET STRUCTURE:
 * - PING packets have no payload (header only)
 * - PONG responses also have no payload
 *
 * PROTOCOL BEHAVIOR:
 * - Every PING must be answered with exactly one PONG
 * - PONG is queued in client's video queue for delivery
 * - No state changes are made to client
 *
 * ERROR HANDLING:
 * - Queue failures are logged but not fatal
 * - Client disconnection during PONG delivery is handled gracefully
 * - Excessive PING rate is not rate-limited (client responsibility)
 *
 * PERFORMANCE CHARACTERISTICS:
 * - Very low overhead (no payload processing)
 * - Uses existing packet queue infrastructure
 * - Send thread delivers PONG asynchronously
 *
 * @param client Source client requesting keepalive confirmation
 *
 * @note PING/PONG packets help detect network failures
 * @note Response is queued, not sent immediately
 * @see packet_queue_enqueue() For response delivery mechanism
 */
void handle_ping_packet(client_info_t *client) {
  // PONG responses should be handled directly via socket in send thread
  // For now, just log the ping
  (void)client;
}

<<<<<<< HEAD
/**
 * @brief Process CLIENT_LEAVE packet - handle graceful client disconnect
 *
 * Clients send this packet to notify the server of an intentional disconnect,
 * as opposed to a network failure or crash. This allows the server to perform
 * clean shutdown procedures without waiting for socket timeouts.
 *
 * PACKET STRUCTURE:
 * - LEAVE packets have no payload (header only)
 *
 * STATE CHANGES PERFORMED:
 * - Sets client->active = false immediately
 * - Triggers client cleanup procedures
 * - Prevents new packets from being processed
 *
 * PROTOCOL BEHAVIOR:
 * - Client should not send additional packets after LEAVE
 * - Server will begin client removal process
 * - Socket will be closed by cleanup procedures
 *
 * CLEANUP COORDINATION:
 * - Receive thread will exit after processing this packet
 * - Send thread will stop when active flag becomes false
 * - Render threads will detect inactive state and stop processing
 * - remove_client() will be called to complete cleanup
 *
 * ERROR HANDLING:
 * - Safe to call multiple times
 * - No validation required (simple state change)
 * - Cleanup is idempotent
 *
 * @param client Source client requesting graceful disconnect
 *
 * @note This provides clean shutdown versus network timeout
 * @note Actual client removal happens in main thread
 * @see remove_client() For complete cleanup implementation
 */
void handle_client_leave_packet(client_info_t *client, const void *data, size_t len) {
  // CLIENT_LEAVE is a header-only packet with no payload
  // Validate packet has no extra data
  if (len != 0) {
    disconnect_client_for_bad_data(client, "CLIENT_LEAVE payload unexpected (len=%zu, expected 0)", len);
    return;
  }

  // Handle clean disconnect notification from client
  log_info("Client %u sent LEAVE packet - clean disconnect", atomic_load(&client->client_id));
  // OPTIMIZED: Use atomic operation for thread control flag (lock-free)
  atomic_store(&client->active, false);
}

=======
>>>>>>> d2a3f957
/* ============================================================================
 * Protocol Utility Functions
 * ============================================================================
 */

/**
 * @brief Send current server state to a specific client
 *
 * Generates and queues a SERVER_STATE packet containing information about
 * the current number of connected and active clients. This helps clients
 * understand the multi-user environment and adjust their behavior accordingly.
 *
 * PACKET CONTENT GENERATED:
 * - server_state_packet_t containing:
 *   - connected_client_count: Total clients connected to server
 *   - active_client_count: Clients actively sending video/audio
 *   - reserved: Padding for future extensions
 *
 * USAGE SCENARIOS:
 * - Initial state after client joins server
 * - Periodic updates when client count changes
 * - Response to client requests for server information
 *
 * IMPLEMENTATION DETAILS:
 * - Counts active clients by scanning global client manager
 * - Converts data to network byte order before queuing
 * - Uses client's video queue for delivery
 * - Non-blocking operation (queues for later delivery)
 *
 * THREAD SAFETY:
 * - Uses reader lock on global client manager
 * - Safe to call from any thread
 * - Atomic snapshot of client counts
 *
 * ERROR HANDLING:
 * - Returns -1 if client or queue is invalid
 * - Queue overflow handled by packet_queue_enqueue()
 * - No side effects on failure
 *
 * @param client Target client to receive server state information
 * @return 0 on successful queuing, -1 on error
 *
 * @note Packet delivery happens asynchronously via send thread
 * @note Client count may change between queuing and delivery
 * @see broadcast_server_state_to_all_clients() For multi-client updates
 */

int send_server_state_to_client(client_info_t *client) {
  if (!client) {
    return -1;
  }

  // Count active clients - LOCK OPTIMIZATION: Use atomic reads, no rwlock needed
  int active_count = 0;
  for (int i = 0; i < MAX_CLIENTS; i++) {
    if (atomic_load(&g_client_manager.clients[i].active)) {
      active_count++;
    }
  }

  // Prepare server state packet
  server_state_packet_t state;
  state.connected_client_count = active_count;
  state.active_client_count = active_count; // For now, all connected are active
  memset(state.reserved, 0, sizeof(state.reserved));

  // Convert to network byte order
  server_state_packet_t net_state;
  net_state.connected_client_count = htonl(state.connected_client_count);
  net_state.active_client_count = htonl(state.active_client_count);
  memset(net_state.reserved, 0, sizeof(net_state.reserved));

  // Send server state directly via socket
  // CRITICAL: Protect socket writes with send_mutex to prevent race with send_thread
  // LOCK OPTIMIZATION: Access crypto context directly - no need for find_client_by_id() rwlock!
  // Crypto context is stable after handshake and stored in client struct
  const crypto_context_t *crypto_ctx = crypto_handshake_get_context(&client->crypto_handshake_ctx);

  mutex_lock(&client->send_mutex);

  int result = send_packet_secure(client->socket, PACKET_TYPE_SERVER_STATE, &net_state, sizeof(net_state),
                                  (crypto_context_t *)crypto_ctx);

  mutex_unlock(&client->send_mutex);

  if (result != 0) {
    SET_ERRNO(ERROR_NETWORK, "Failed to send server state to client %u", client->client_id);
    return -1;
  }

  log_debug("Sent server state to client %u: %u connected, %u active", client->client_id, state.connected_client_count,
            state.active_client_count);
  return 0;
}

/**
 * @brief Signal all active clients to clear their displays before next video frame
 *
 * Sets the needs_display_clear flag for all currently connected and active clients.
 * This is used when the grid layout changes (clients join/leave) to ensure
 * all clients clear their displays before receiving frames with the new layout.
 *
 * ARCHITECTURE:
 * - Uses atomic flag (needs_display_clear) instead of packet queue
 * - Send thread checks flag and sends CLEAR_CONSOLE before next video frame
 * - Guarantees CLEAR_CONSOLE arrives before new grid layout frame
 *
 * SYNCHRONIZATION:
 * - Acquires g_client_manager_rwlock for reading
 * - Uses atomic operations for flag setting (no mutex needed)
 * - Thread-safe access to client list
 *
 * USAGE SCENARIO:
 * - Called when active video source count changes
 * - Ensures all clients clear before new grid layout is sent
 * - Prevents visual artifacts from old content
 *
 * @note This function iterates all clients but only flags active ones
 * @note Non-blocking - just sets atomic flags
 */
// NOTE: This function is no longer used - CLEAR_CONSOLE is now sent directly
// from each client's render thread when it detects a grid layout change.
// Keeping this for reference but it should not be called.
void broadcast_clear_console_to_all_clients(void) {
  SET_ERRNO(ERROR_INVALID_STATE, "broadcast_clear_console_to_all_clients() called - unexpected usage");
  log_warn("CLEAR_CONSOLE is now sent from render threads, not broadcast");
}<|MERGE_RESOLUTION|>--- conflicted
+++ resolved
@@ -501,10 +501,7 @@
  */
 void handle_stream_start_packet(client_info_t *client, const void *data, size_t len) {
   VALIDATE_PACKET_SIZE(client, data, len, sizeof(uint32_t), "STREAM_START");
-<<<<<<< HEAD
-=======
-
->>>>>>> d2a3f957
+
   uint32_t stream_type_net;
   memcpy(&stream_type_net, data, sizeof(uint32_t));
   uint32_t stream_type = ntohl(stream_type_net);
@@ -1646,7 +1643,6 @@
   (void)client;
 }
 
-<<<<<<< HEAD
 /**
  * @brief Process CLIENT_LEAVE packet - handle graceful client disconnect
  *
@@ -1698,8 +1694,6 @@
   atomic_store(&client->active, false);
 }
 
-=======
->>>>>>> d2a3f957
 /* ============================================================================
  * Protocol Utility Functions
  * ============================================================================
