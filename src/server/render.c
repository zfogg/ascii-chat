--- conflicted
+++ resolved
@@ -844,20 +844,6 @@
       SAFE_MEMSET(mix_buffer, AUDIO_FRAMES_PER_BUFFER * sizeof(float), 0, AUDIO_FRAMES_PER_BUFFER * sizeof(float));
     }
 
-<<<<<<< HEAD
-    // BACKPRESSURE: Check queue depth before sending
-    // If queue is getting full, slow down to prevent drops over slow networks
-    size_t queue_depth = packet_queue_size(audio_queue_snapshot);
-    bool apply_backpressure = (queue_depth > 250); // > 250 packets = 1.34s buffered @ 187 fps
-
-    if (apply_backpressure) {
-      log_warn_every(1000000, "Audio backpressure for client %u: queue depth %zu packets (%.1fs buffered)",
-                     client_id_snapshot, queue_depth, (float)queue_depth / 187.0f);
-      // Skip this packet to let the queue drain (use same timing as main loop)
-      platform_sleep_usec(5333);
-      continue;
-    }
-=======
     // Accumulate samples for Opus encoding (Opus requires 960 samples = 20ms @ 48kHz)
     // Copy AUDIO_FRAMES_PER_BUFFER (256) samples to accumulation buffer
     int space_available = OPUS_FRAME_SAMPLES - opus_frame_accumulated;
@@ -887,7 +873,6 @@
       uint8_t opus_buffer[1024]; // Max Opus frame size
       int opus_size =
           opus_codec_encode(opus_encoder, opus_frame_buffer, OPUS_FRAME_SAMPLES, opus_buffer, sizeof(opus_buffer));
->>>>>>> 2a7005e8
 
       if (opus_size <= 0) {
         log_error("Failed to encode audio to Opus for client %u: opus_size=%d", client_id_snapshot, opus_size);
