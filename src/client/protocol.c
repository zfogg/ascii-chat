/**
 * @file client/protocol.c
 * @ingroup client_protocol
 * @brief 📡 Client protocol handler: packet reception, parsing, and dispatch with data thread coordination
 *
 * The client protocol handler follows a producer-consumer pattern:
 * - **Producer**: Data reception thread reads packets from socket
 * - **Consumer**: Protocol handlers process packets based on type
 * - **Coordination**: Thread-safe flags manage connection state
 * - **Error Recovery**: Connection loss detection and recovery signaling
 *
 * ## Packet Processing Pipeline
 *
 * 1. **Reception**: Raw packet data read from TCP socket
 * 2. **Validation**: Header validation and CRC verification
 * 3. **Deserialization**: Network byte order conversion
 * 4. **Dispatch**: Route to type-specific handler functions
 * 5. **Processing**: Handler executes packet-specific logic
 * 6. **Cleanup**: Buffer management and resource deallocation
 *
 * ## Thread Management
 *
 * The protocol module manages a dedicated data reception thread:
 * - **Lifecycle**: Thread creation, monitoring, and graceful termination
 * - **Exit Coordination**: Atomic flags coordinate thread shutdown
 * - **Connection Monitoring**: Detect socket closure and network errors
 * - **Resource Management**: Clean buffer pool usage and leak prevention
 *
 * ## Packet Type Handlers
 *
 * Each packet type has a dedicated handler function:
 * - **ASCII_FRAME**: Display ASCII art frames with decompression
 * - **AUDIO**: Process and queue audio samples for playback
 * - **PING/PONG**: Keepalive protocol implementation
 * - **CLEAR_CONSOLE**: Terminal control commands from server
 * - **SERVER_STATE**: Multi-client state synchronization
 * - **Unknown Types**: Graceful handling of protocol extensions
 *
 * ## Compression Support
 *
 * Frame packets support optional zstd compression:
 * - **Detection**: Frame flags indicate compression status
 * - **Decompression**: zstd inflation with size validation
 * - **Fallback**: Graceful handling when compression disabled
 * - **Integrity**: CRC32 verification of decompressed data
 *
 * ## Integration Points
 *
 * - **main.c**: Thread lifecycle management and coordination
 * - **server.c**: Socket operations and connection state
 * - **display.c**: Frame rendering and terminal control
 * - **audio.c**: Audio sample processing and playback
 * - **keepalive.c**: Ping/pong response coordination
 *
 * ## Error Handling
 *
 * Protocol errors are classified and handled appropriately:
 * - **Network Errors**: Socket failures trigger connection loss
 * - **Protocol Errors**: Malformed packets logged but connection continues
 * - **Resource Errors**: Memory allocation failures with graceful degradation
 * - **Compression Errors**: Invalid compressed data with frame skipping
 *
 * ## Buffer Management
 *
 * Uses shared buffer pool for efficient memory management:
 * - **Allocation**: Packets allocated from global buffer pool
 * - **Ownership**: Clear ownership transfer between modules
 * - **Deallocation**: Automatic cleanup with buffer pool integration
 * - **Leak Prevention**: Comprehensive cleanup on all error paths
 *
 * @author Zachary Fogg <me@zfo.gg>
 * @date September 2025
 * @version 2.0
 */

#include "protocol.h"
#include "main.h"
#include "server.h"
#include "display.h"
#include "capture.h"
#include "audio.h"
#include "audio/audio_analysis.h"
#include "keepalive.h"

#include "network/packet.h"
#include "network/av.h"
#include "buffer_pool.h"
#include "common.h"
#include "options.h"
#include "crc32.h"
#include "fps_tracker.h"
#include "crypto/crypto.h"

// Forward declaration for client crypto functions
bool crypto_client_is_ready(void);
const crypto_context_t *crypto_client_get_context(void);
int crypto_client_decrypt_packet(const uint8_t *ciphertext, size_t ciphertext_len, uint8_t *plaintext,
                                 size_t plaintext_size, size_t *plaintext_len);

#include "crypto.h"
#include "util/time.h"

#include <stdatomic.h>
#include <string.h>
#include <time.h>

#ifdef _WIN32
#include "platform/windows_compat.h"
#endif

#include "compression.h"
#include "network/av.h"

#include <errno.h>

/* ============================================================================
 * Thread State Management
 * ============================================================================ */

/**
 * @brief Data reception thread handle
 *
 * Thread handle for the background thread that receives and processes packets
 * from the server. Created during connection establishment, joined during shutdown.
 *
 * @ingroup client_protocol
 */
static asciithread_t g_data_thread;

/**
 * @brief Flag indicating if data thread was successfully created
 *
 * Used during shutdown to determine whether the thread handle is valid and
 * should be joined. Prevents attempting to join a thread that was never created.
 *
 * @ingroup client_protocol
 */
static bool g_data_thread_created = false;

/**
 * @brief Atomic flag indicating data thread has exited
 *
 * Set by the data reception thread when it exits. Used by other threads to
 * detect thread termination without blocking on thread join operations.
 *
 * @ingroup client_protocol
 */
static atomic_bool g_data_thread_exited = false;

/* ============================================================================
 * Multi-User Client State
 * ============================================================================ */

/**
 * @brief Remote client information structure for multi-user client tracking
 *
 * Tracks information about other clients connected to the server. Used by
 * the client to maintain awareness of other participants in the chat session.
 *
 * CORE FIELDS:
 * ============
 * - client_id: Unique identifier for this remote client
 * - display_name: User-friendly display name for the client
 * - is_active: Whether this client is currently active (sending video/audio)
 * - last_seen: Timestamp when this client was last seen (for timeout detection)
 *
 * USAGE:
 * ======
 * The client maintains an array of remote_client_info_t structures to track
 * all other clients. This information is used for:
 * - Multi-user display coordination
 * - Client list display
 * - Connection state awareness
 * - Timeout detection
 *
 * @note The client_id matches the server's assigned client identifier.
 * @note display_name is received from server in CLIENT_JOIN packets.
 * @note is_active indicates whether client is sending media (video/audio).
 * @note last_seen is updated when receiving packets from this client.
 *
 * @ingroup client_protocol
 */
typedef struct {
  /** @brief Unique client identifier assigned by server */
  uint32_t client_id;
  /** @brief User-friendly display name (null-terminated) */
  char display_name[MAX_DISPLAY_NAME_LEN];
  /** @brief Whether client is currently active (sending video/audio) */
  bool is_active;
  /** @brief Timestamp when client was last seen (for timeout detection) */
  time_t last_seen;
} remote_client_info_t;

/**
 * @brief Last known active client count from server
 *
 * Tracks the previous active client count to detect changes in the number
 * of active video sources. Used to trigger console clear operations when
 * the active count changes significantly.
 *
 * @ingroup client_protocol
 */
static uint32_t g_last_active_count = 0;

/**
 * @brief Flag indicating if server state has been initialized
 *
 * Set to true after receiving the first SERVER_STATE packet from the server.
 * Used to distinguish between initial state and state updates.
 *
 * @ingroup client_protocol
 */
static bool g_server_state_initialized = false;

/**
 * @brief Flag indicating console should be cleared before next frame
 *
 * Set to true when the active client count changes significantly or when
 * console state needs to be reset. Display thread clears console on next
 * frame render when this flag is set.
 *
 * @ingroup client_protocol
 */
static bool g_should_clear_before_next_frame = false;

/* ============================================================================
 * Packet Handler Functions
 * ============================================================================ */

/**
 * @brief Decode frame data, handling both compressed and uncompressed formats
 *
 * Consolidates decompression/copy logic with unified size validation and error handling.
 * Allocates buffer and returns decoded frame data, or NULL on error.
 *
 * @param frame_data_ptr Pointer to compressed or uncompressed frame data
 * @param frame_data_len Size of frame_data_ptr in bytes
 * @param is_compressed True if data is zstd-compressed
 * @param original_size Expected decompressed size
 * @param compressed_size Expected compressed size (used for validation when compressed)
 * @return Allocated frame buffer (caller must SAFE_FREE) or NULL on error
 *
 * @ingroup client_protocol
 */
static char *decode_frame_data(const char *frame_data_ptr, size_t frame_data_len, bool is_compressed,
                                uint32_t original_size, uint32_t compressed_size) {
  // Validate size before allocation to prevent excessive memory usage
  if (original_size > 100 * 1024 * 1024) {
    SET_ERRNO(ERROR_NETWORK_SIZE, "Frame size exceeds maximum: %u", original_size);
    return NULL;
  }

  char *frame_data = SAFE_MALLOC(original_size + 1, char *);

  if (is_compressed) {
    // Validate compressed frame size
    if (frame_data_len != compressed_size) {
      SET_ERRNO(ERROR_NETWORK_SIZE, "Compressed frame size mismatch: expected %u, got %zu", compressed_size,
                frame_data_len);
      SAFE_FREE(frame_data);
      return NULL;
    }

    // Decompress using compression API
    int result = decompress_data(frame_data_ptr, frame_data_len, frame_data, original_size);

    if (result != 0) {
      SET_ERRNO(ERROR_COMPRESSION, "Decompression failed for expected size %u", original_size);
      SAFE_FREE(frame_data);
      return NULL;
    }

#ifdef COMPRESSION_DEBUG
    log_debug("Decompressed frame: %zu -> %u bytes", frame_data_len, original_size);
#endif
  } else {
    // Uncompressed frame - validate size
    if (frame_data_len != original_size) {
      log_error("Uncompressed frame size mismatch: expected %u, got %zu", original_size, frame_data_len);
      SAFE_FREE(frame_data);
      return NULL;
    }

    // Only copy the actual amount of data we received
    size_t copy_size = (frame_data_len > original_size) ? original_size : frame_data_len;
    memcpy(frame_data, frame_data_ptr, copy_size);
  }

  // Null-terminate the frame data
  frame_data[original_size] = '\0';
  return frame_data;
}

/**
 * @brief Handle incoming ASCII frame packet from server
 *
 * Processes unified ASCII frame packets that contain both header information
 * and frame data. Supports optional zstd compression with integrity verification.
 * Manages frame display timing for snapshot mode and console clearing logic.
 *
 * Frame Processing Pipeline:
 * 1. Header extraction and network byte order conversion
 * 2. Compression detection and decompression if needed
 * 3. CRC32 integrity verification of frame data
 * 4. Frame dimension change detection and logging
 * 5. Snapshot mode timing and exit logic
 * 6. Console clearing coordination with multi-client state
 * 7. Frame rendering through display subsystem
 *
 * @param data Raw packet data starting with ascii_frame_packet_t header
 * @param len Total packet length including header and frame data
 *
 * @ingroup client_protocol
 */
static void handle_ascii_frame_packet(const void *data, size_t len) {
  if (should_exit()) {
    return;
  }

  if (!data || len < sizeof(ascii_frame_packet_t)) {
    log_warn("Invalid ASCII frame packet size: %zu", len);
    return;
  }

  // FPS tracking for received ASCII frames using reusable tracker utility
  static fps_tracker_t fps_tracker = {0};
  static bool fps_tracker_initialized = false;

  // Initialize FPS tracker on first frame
  if (!fps_tracker_initialized) {
    extern int g_max_fps;  // From common.c
    int expected_fps = g_max_fps > 0 ? ((g_max_fps > 144) ? 144 : g_max_fps) : DEFAULT_MAX_FPS;
    fps_tracker_init(&fps_tracker, expected_fps, "CLIENT");
    fps_tracker_initialized = true;
  }

  struct timespec current_time;
  (void)clock_gettime(CLOCK_MONOTONIC, &current_time);

  // Track this frame and detect lag
  fps_tracker_frame(&fps_tracker, &current_time, "ASCII frame");

  // Extract header from the packet
  ascii_frame_packet_t header;
  memcpy(&header, data, sizeof(ascii_frame_packet_t));

  // Convert from network byte order
  header.width = ntohl(header.width);
  header.height = ntohl(header.height);
  header.original_size = ntohl(header.original_size);
  header.compressed_size = ntohl(header.compressed_size);
  header.checksum = ntohl(header.checksum);
  header.flags = ntohl(header.flags);

  // Get the frame data (starts after the header)
  const char *frame_data_ptr = (const char *)data + sizeof(ascii_frame_packet_t);
  size_t frame_data_len = len - sizeof(ascii_frame_packet_t);

<<<<<<< HEAD
  // Decode frame data (handles both compressed and uncompressed)
  bool is_compressed = (header.flags & FRAME_FLAG_IS_COMPRESSED) && header.compressed_size > 0;
  char *frame_data = decode_frame_data(frame_data_ptr, frame_data_len, is_compressed, header.original_size,
                                        header.compressed_size);
  if (!frame_data) {
    return;  // Error already logged by decode_frame_data
=======
  char *frame_data = NULL;

  // Handle compression if needed
  if (header.flags & FRAME_FLAG_IS_COMPRESSED && header.compressed_size > 0) {
    // Compressed frame - decompress it
    if (frame_data_len != header.compressed_size) {
      SET_ERRNO(ERROR_NETWORK_SIZE, "Compressed frame size mismatch: expected %u, got %zu", header.compressed_size,
                frame_data_len);
      return;
    }

    // Validate size before allocation to prevent excessive memory usage
    if (header.original_size > 100 * 1024 * 1024) {
      SET_ERRNO(ERROR_NETWORK_SIZE, "Frame size exceeds maximum: %u", header.original_size);
      return;
    }

    frame_data = SAFE_MALLOC(header.original_size + 1, char *);

    // Decompress using compression API
    int result = decompress_data(frame_data_ptr, frame_data_len, frame_data, header.original_size);

    if (result != 0) {
      SET_ERRNO(ERROR_COMPRESSION, "Decompression failed for expected size %u", header.original_size);
      SAFE_FREE(frame_data);
      return;
    }

    frame_data[header.original_size] = '\0';
#ifdef COMPRESSION_DEBUG
    log_debug("Decompressed frame: %zu -> %u bytes", frame_data_len, header.original_size);
#endif
  } else {
    // Uncompressed frame
    if (frame_data_len != header.original_size) {
      log_error("Uncompressed frame size mismatch: expected %u, got %zu", header.original_size, frame_data_len);
      return;
    }

    // Validate size before allocation to prevent excessive memory usage
    if (header.original_size > 100 * 1024 * 1024) {
      SET_ERRNO(ERROR_NETWORK_SIZE, "Frame size exceeds maximum: %u", header.original_size);
      return;
    }

    // Ensure we don't have buffer overflow - use the actual header size for allocation
    size_t alloc_size = header.original_size + 1;
    frame_data = SAFE_MALLOC(alloc_size, char *);

    // Only copy the actual amount of data we received
    size_t copy_size = (frame_data_len > header.original_size) ? header.original_size : frame_data_len;
    memcpy(frame_data, frame_data_ptr, copy_size);
    frame_data[header.original_size] = '\0';
>>>>>>> 05cb7357
  }

  // Verify checksum
  uint32_t actual_crc = asciichat_crc32(frame_data, header.original_size);
  if (actual_crc != header.checksum) {
    log_error("Frame checksum mismatch: got 0x%x, expected 0x%x (size=%u, first_bytes=%02x%02x%02x%02x)", actual_crc,
              header.checksum, header.original_size, (unsigned char)frame_data[0], (unsigned char)frame_data[1],
              (unsigned char)frame_data[2], (unsigned char)frame_data[3]);

    // DEBUG: Try software CRC32 to compare
    uint32_t sw_crc = asciichat_crc32_sw(frame_data, header.original_size);
    log_error("Software CRC32: 0x%x (matches: %s)", sw_crc, (sw_crc == header.checksum) ? "YES" : "NO");

    SAFE_FREE(frame_data);
    return;
  }

  // Track frame dimension changes
  static uint32_t last_width = 0;
  static uint32_t last_height = 0;

  if (header.width > 0 && header.height > 0) {
    if (header.width != last_width || header.height != last_height) {
      last_width = header.width;
      last_height = header.height;
    }
  }

  // Handle snapshot mode timing
  bool take_snapshot = false;
  if (opt_snapshot_mode) {
    static time_t first_frame_time = 0;
    if (first_frame_time == 0) {
      first_frame_time = time(NULL);
      // If delay is 0, take snapshot immediately on first frame
      if (opt_snapshot_delay == 0) {
        log_info("Snapshot captured immediately (delay=0)!");
        take_snapshot = true;
        signal_exit();
      } else {
        log_info("Snapshot mode: first frame received, waiting %.2f seconds for webcam warmup...", opt_snapshot_delay);
      }
    } else {
      time_t snapshot_time = time(NULL);
      double elapsed = difftime(snapshot_time, first_frame_time);
      if (elapsed >= (double)opt_snapshot_delay) {
        char duration_str[32];
        format_duration_s(elapsed, duration_str, sizeof(duration_str));
        log_info("Snapshot captured after %s!", duration_str);
        take_snapshot = true;
        signal_exit();
      }
    }
  }

  // Check if we need to clear console before rendering this frame
  // IMPORTANT: We track if this is the first frame to ensure proper initialization
  static bool first_frame_rendered = false;

  if (!first_frame_rendered) {
    // Always clear display and disable logging before rendering the first frame
    // This ensures clean ASCII display regardless of packet arrival order
    log_info("First frame - clearing display and disabling terminal logging");
    log_set_terminal_output(false);
    display_full_reset();
    first_frame_rendered = true;
    g_server_state_initialized = true;        // Mark as initialized
    g_should_clear_before_next_frame = false; // Clear any pending clear request
    log_debug("CLIENT_DISPLAY: Display cleared, ready for ASCII frames");
  } else if (g_should_clear_before_next_frame) {
    // Subsequent clear request from server (e.g., after client list changes)
    log_debug("CLIENT_DISPLAY: Clearing display for layout change");
    log_set_terminal_output(false);
    display_full_reset();
    g_should_clear_before_next_frame = false;
  }

  // Safety check before rendering
  if (!frame_data || header.original_size == 0) {
    log_error("Invalid frame data for rendering: frame_data=%p, size=%u", frame_data, header.original_size);
    if (frame_data) {
      SAFE_FREE(frame_data);
    }
    return;
  }

  // Client-side FPS limiting for rendering (display)
  // Server may send at 144fps for high-refresh displays, but this client renders at its requested FPS
  static struct timespec last_render_time = {0, 0};

  // Don't limit frame rate in snapshot mode - always render the final frame
  if (!take_snapshot) {
    // Get the client's desired FPS (what we told the server we can display)
    int client_display_fps = MAX_FPS; // This respects the --fps command line flag
    // Use microseconds for precision - avoid integer division loss
    uint64_t render_interval_us = 1000000ULL / (uint64_t)client_display_fps;

    struct timespec render_time;
    (void)clock_gettime(CLOCK_MONOTONIC, &render_time);

    // Calculate elapsed time since last render in microseconds (high precision)
    uint64_t render_elapsed_us = 0;
    if (last_render_time.tv_sec != 0 || last_render_time.tv_nsec != 0) {
      int64_t sec_diff = (int64_t)render_time.tv_sec - (int64_t)last_render_time.tv_sec;
      int64_t nsec_diff = (int64_t)render_time.tv_nsec - (int64_t)last_render_time.tv_nsec;

      // Handle nanosecond underflow by borrowing from seconds
      if (nsec_diff < 0) {
        sec_diff -= 1;
        nsec_diff += 1000000000LL; // Add 1 second worth of nanoseconds
      }

      // Convert to microseconds (now both values are properly normalized)
      // sec_diff should be >= 0 for forward time progression
      if (sec_diff >= 0) {
        render_elapsed_us = (uint64_t)sec_diff * 1000000ULL + (uint64_t)(nsec_diff / 1000);
      }
      // If sec_diff is negative, time went backwards - treat as 0 elapsed
    }

    // Skip rendering if not enough time has passed (frame rate limiting)
    if (last_render_time.tv_sec != 0 || last_render_time.tv_nsec != 0) {
      if (render_elapsed_us > 0 && render_elapsed_us < render_interval_us) {
        // Drop this frame to maintain display FPS limit
        SAFE_FREE(frame_data);
        return;
      }
    }

    // Update last render time
    last_render_time = current_time;
  }

  display_render_frame(frame_data, take_snapshot);

  SAFE_FREE(frame_data);
}

/**
 * @brief Handle incoming audio packet from server
 *
 * Processes audio sample packets and queues them for playback. Extracts
 * float samples from packet payload and passes them to the audio subsystem
 * for jitter-buffered playback.
 *
 * @param data Packet payload containing float audio samples
 * @param len Total packet length in bytes
 *
 * @ingroup client_protocol
 */
static void handle_audio_packet(const void *data, size_t len) {
  if (!opt_audio_enabled || !data || len == 0) {
    return;
  }

  int num_samples = (int)(len / sizeof(float));
  if (num_samples > AUDIO_SAMPLES_PER_PACKET) {
    log_warn("Audio packet too large: %d samples", num_samples);
    return;
  }

  // Copy data to properly aligned buffer to avoid UndefinedBehaviorSanitizer errors
  float samples[AUDIO_SAMPLES_PER_PACKET];
  SAFE_MEMCPY(samples, sizeof(samples), data, len);

  // Process audio through audio subsystem
  audio_process_received_samples(samples, num_samples);

#ifdef DEBUG_AUDIO
  log_debug("Processed %d audio samples", num_samples);
#endif
}

/**
 * @brief Handle incoming audio batch packet from server
 *
 * Processes batched audio packets more efficiently than individual packets.
 * Parses the audio batch header, converts quantized samples to float, and
 * processes them through the audio subsystem.
 *
 * @param data Packet payload containing audio batch header + quantized samples
 * @param len Total packet length in bytes
 *
 * @ingroup client_protocol
 */
static void handle_audio_batch_packet(const void *data, size_t len) {
  if (!opt_audio_enabled || !data) {
    return;
  }

  if (len < sizeof(audio_batch_packet_t)) {
    log_warn("Audio batch packet too small: %zu bytes", len);
    return;
  }

  // Parse batch header
  const audio_batch_packet_t *batch_header = (const audio_batch_packet_t *)data;
  uint32_t batch_count = ntohl(batch_header->batch_count);
  uint32_t total_samples = ntohl(batch_header->total_samples);
  uint32_t sample_rate = ntohl(batch_header->sample_rate);
  uint32_t channels = ntohl(batch_header->channels);

  (void)batch_count;
  (void)sample_rate;
  (void)channels;

  if (batch_count == 0 || total_samples == 0) {
    log_warn("Empty audio batch: batch_count=%u, total_samples=%u", batch_count, total_samples);
    return;
  }

  // Validate packet size
  size_t expected_size = sizeof(audio_batch_packet_t) + (total_samples * sizeof(uint32_t));
  if (len != expected_size) {
    log_warn("Audio batch size mismatch: got %zu expected %zu", len, expected_size);
    return;
  }

  if (total_samples > AUDIO_BATCH_SAMPLES * 2) {
    log_warn("Audio batch too large: %u samples", total_samples);
    return;
  }

  // Extract quantized samples (uint32_t network byte order)
  const uint8_t *samples_ptr = (const uint8_t *)data + sizeof(audio_batch_packet_t);

  // Convert quantized samples to float
  float *samples = SAFE_MALLOC(total_samples * sizeof(float), float *);
  if (!samples) {
    SET_ERRNO(ERROR_MEMORY, "Failed to allocate memory for audio batch conversion");
    return;
  }

  // Dequantize: int32_t -> float (scale from [-2147483647, 2147483647] to [-1.0, 1.0])
  for (uint32_t i = 0; i < total_samples; i++) {
    uint32_t network_sample;
    SAFE_MEMCPY(&network_sample, sizeof(network_sample), samples_ptr + (i * sizeof(uint32_t)), sizeof(uint32_t));

    // Convert from network byte order and treat as signed int32_t
    int32_t scaled = (int32_t)ntohl(network_sample);

    // Scale signed int32_t to float range [-1.0, 1.0]
    samples[i] = (float)scaled / 2147483647.0f;
  }

  // Track received packet for analysis
  if (opt_audio_analysis_enabled) {
    audio_analysis_track_received_packet(len);
  }

  // Process through audio subsystem
  audio_process_received_samples(samples, (int)total_samples);

  // Clean up
  SAFE_FREE(samples);

  log_debug_every(5000000, "Processed audio batch: %u samples from server", total_samples);
}

/**
 * @brief Handle incoming Opus-encoded audio packet from server
 *
 * Decodes single Opus-encoded audio frame and processes for playback.
 * Opus provides ~98% bandwidth reduction compared to raw PCM.
 *
 * @param data Packet payload containing Opus-encoded audio
 * @param len Total packet length in bytes
 *
 * @ingroup client_protocol
 */
static void handle_audio_opus_packet(const void *data, size_t len) {
  if (!opt_audio_enabled || !data || len == 0) {
    return;
  }

  // Data is raw Opus-encoded frame (no header parsing needed)
  const uint8_t *opus_data = (const uint8_t *)data;

  // Opus max frame size is 2880 samples (120ms @ 48kHz)
  float samples[2880];
  int decoded_samples = audio_decode_opus(opus_data, len, samples, 2880);

  if (decoded_samples <= 0) {
    log_warn("Failed to decode Opus audio packet, decoded=%d", decoded_samples);
    return;
  }

  // Track received packet for analysis
  if (opt_audio_analysis_enabled) {
    audio_analysis_track_received_packet(len);
  }

  // Process decoded audio through audio subsystem
  audio_process_received_samples(samples, decoded_samples);

  log_debug_every(5000000, "Processed Opus audio: %d decoded samples from %zu byte packet", decoded_samples, len);
}

/**
 * @brief Handle incoming Opus batch packet from server
 *
 * Processes batched Opus-encoded audio packets for efficiency.
 * Each batch contains multiple Opus frames.
 *
 * Batch packet format (from av_send_audio_opus_batch):
 * - Offset 0: sample_rate (uint32_t, network byte order)
 * - Offset 4: frame_duration (uint32_t, network byte order)
 * - Offset 8: frame_count (uint32_t, network byte order)
 * - Offset 12: reserved (4 bytes)
 * - Offset 16: frame_sizes array (uint16_t * frame_count, network byte order)
 * - After frame_sizes: Opus encoded data
 *
 * @param data Packet payload containing Opus batch header + Opus frames
 * @param len Total packet length in bytes
 *
 * @ingroup client_protocol
 */
static void handle_audio_opus_batch_packet(const void *data, size_t len) {
  if (!opt_audio_enabled || !data || len == 0) {
    return;
  }

  // Parse batch header using av_receive_audio_opus_batch() for consistency
  const uint8_t *opus_data = NULL;
  size_t opus_size = 0;
  const uint16_t *frame_sizes = NULL;
  int sample_rate = 0;
  int frame_duration = 0;
  int frame_count = 0;

  int result = av_receive_audio_opus_batch(data, len, &opus_data, &opus_size, &frame_sizes, &sample_rate,
                                           &frame_duration, &frame_count);

  if (result < 0) {
    log_warn("Failed to parse Opus batch packet");
    return;
  }

  if (frame_count <= 0 || frame_count > 256 || opus_size == 0) {
    log_warn("Invalid Opus batch: frame_count=%d, opus_size=%zu", frame_count, opus_size);
    return;
  }

  // Calculate samples per frame
  int samples_per_frame = (sample_rate * frame_duration) / 1000;
  if (samples_per_frame <= 0 || samples_per_frame > 2880) {
    log_warn("Invalid Opus frame parameters: samples_per_frame=%d", samples_per_frame);
    return;
  }

  // Allocate buffer for all decoded samples
  size_t max_decoded_samples = (size_t)samples_per_frame * (size_t)frame_count;
  float *all_samples = SAFE_MALLOC(max_decoded_samples * sizeof(float), float *);
  if (!all_samples) {
    SET_ERRNO(ERROR_MEMORY, "Failed to allocate memory for Opus batch decoding");
    return;
  }

  // Decode each Opus frame using frame_sizes array
  int total_decoded_samples = 0;
  size_t opus_offset = 0;

  for (int i = 0; i < frame_count; i++) {
    // Get frame size (convert from network byte order)
    size_t frame_size = (size_t)ntohs(frame_sizes[i]);

    if (opus_offset + frame_size > opus_size) {
      log_warn("Opus batch truncated at frame %d (offset=%zu, frame_size=%zu, total=%zu)", i, opus_offset, frame_size,
               opus_size);
      break;
    }

    // Decode frame through audio pipeline
    float *frame_buffer = all_samples + total_decoded_samples;
    int remaining_space = (int)(max_decoded_samples - (size_t)total_decoded_samples);
    int decoded = audio_decode_opus(opus_data + opus_offset, frame_size, frame_buffer, remaining_space);

    if (decoded <= 0) {
      log_warn("Failed to decode Opus frame %d in batch, decoded=%d", i, decoded);
      break;
    }

    total_decoded_samples += decoded;
    opus_offset += frame_size;
  }

  if (total_decoded_samples > 0) {
    // Track received packet for analysis
    if (opt_audio_analysis_enabled) {
      audio_analysis_track_received_packet(len);
    }

    // Process decoded audio through audio subsystem
    audio_process_received_samples(all_samples, total_decoded_samples);

    log_debug_every(5000000, "Processed Opus batch: %d decoded samples from %d frames", total_decoded_samples,
                    frame_count);
  }

  // Clean up
  SAFE_FREE(all_samples);
}

static bool handle_error_message_packet(const void *data, size_t len) {
  asciichat_error_t remote_error = ASCIICHAT_OK;
  char message[MAX_ERROR_MESSAGE_LENGTH + 1] = {0};

  asciichat_error_t parse_result = packet_parse_error_message(data, len, &remote_error, message, sizeof(message), NULL);
  if (parse_result != ASCIICHAT_OK) {
    log_error("Failed to parse error packet from server: %s", asciichat_error_string(parse_result));
    return false;
  }

  log_error("Server reported error %d (%s): %s", remote_error, asciichat_error_string(remote_error), message);
  log_warn("Server signaled protocol error; closing connection");
  server_connection_shutdown();
  server_connection_lost();
  return true;
}

static void handle_remote_log_packet(const void *data, size_t len) {
  log_level_t remote_level = LOG_INFO;
  remote_log_direction_t direction = REMOTE_LOG_DIRECTION_UNKNOWN;
  uint16_t flags = 0;
  char message[MAX_REMOTE_LOG_MESSAGE_LENGTH + 1] = {0};

  asciichat_error_t parse_result =
      packet_parse_remote_log(data, len, &remote_level, &direction, &flags, message, sizeof(message), NULL);
  if (parse_result != ASCIICHAT_OK) {
    log_error("Failed to parse remote log packet from server: %s", asciichat_error_string(parse_result));
    return;
  }

  if (direction != REMOTE_LOG_DIRECTION_SERVER_TO_CLIENT) {
    log_error("Remote log packet direction mismatch (direction=%u)", direction);
    return;
  }

  bool truncated = (flags & REMOTE_LOG_FLAG_TRUNCATED) != 0;

  if (truncated) {
    log_msg(remote_level, __FILE__, __LINE__, __func__, "[REMOTE SERVER] %s [message truncated]", message);
  } else {
    log_msg(remote_level, __FILE__, __LINE__, __func__, "[REMOTE SERVER] %s", message);
  }
}

/**
 * @brief Handle incoming server state packet
 *
 * Processes server state updates including active client count and console
 * clear coordination. Manages multi-client state tracking and terminal
 * synchronization.
 *
 * @param data Packet payload (must be server_state_packet_t)
 * @param len Total packet length in bytes
 *
 * @ingroup client_protocol
 */
static void handle_server_state_packet(const void *data, size_t len) {
  if (!data || len != sizeof(server_state_packet_t)) {
    log_error("Invalid server state packet size: %zu", len);
    return;
  }

  const server_state_packet_t *state = (const server_state_packet_t *)data;

  // Convert from network byte order
  uint32_t active_count = ntohl(state->active_client_count);

  // Check if connected count changed - if so, set flag to clear console before next frame
  if (g_server_state_initialized) {
    if (g_last_active_count != active_count) {
      log_info("Active client count changed from %u to %u - will clear console before next frame", g_last_active_count,
               active_count);
      g_should_clear_before_next_frame = true;
    }
  } else {
    // First state packet received
    g_server_state_initialized = true;
    // Clear terminal before the very first frame
    g_should_clear_before_next_frame = true;
  }

  g_last_active_count = active_count;
}

/* ============================================================================
 * Data Reception Thread
 * ============================================================================ */

/**
 * @brief Data reception thread function
 *
 * Implements the core packet reception loop that continuously reads packets
 * from the server connection and dispatches them to appropriate handlers.
 * Manages connection health monitoring and graceful thread termination.
 *
 * Reception Loop:
 * 1. Check global shutdown flags and connection status
 * 2. Call receive_packet() to read next packet from socket
 * 3. Handle connection errors and socket closure events
 * 4. Dispatch packet to type-specific handler based on packet type
 * 5. Manage buffer cleanup and memory leak prevention
 * 6. Continue until shutdown or connection failure
 *
 * Error Handling:
 * - Network errors trigger connection loss signaling
 * - Protocol errors are logged but processing continues
 * - Resource errors handled with graceful degradation
 * - Buffer cleanup performed on all exit paths
 *
 * @param arg Thread argument (unused)
 * @return NULL on thread exit
 *
 * @ingroup client_protocol
 */
static void *data_reception_thread_func(void *arg) {
  (void)arg;

#ifdef DEBUG_THREADS
  log_debug("Data reception thread started");
#endif

  while (!should_exit()) {
    socket_t sockfd = server_connection_get_socket();

    if (sockfd == INVALID_SOCKET_VALUE || !server_connection_is_active()) {
      log_debug("Waiting for socket connection");
      platform_sleep_usec(10 * 1000);
      continue;
    }

    // Use unified secure packet reception with auto-decryption
    // Use per-client crypto ready state instead of global opt_no_encrypt
    // Encryption is enforced only AFTER this client completes the handshake
    bool crypto_ready = crypto_client_is_ready();
    const crypto_context_t *crypto_ctx = crypto_ready ? crypto_client_get_context() : NULL;
    packet_envelope_t envelope;
    packet_recv_result_t result = receive_packet_secure(sockfd, (void *)crypto_ctx, crypto_ready, &envelope);

    // Handle different result codes
    if (result == PACKET_RECV_EOF) {
      log_debug("Server closed connection");
      server_connection_lost();
      break;
    }

    if (result == PACKET_RECV_ERROR) {
      log_error("Failed to receive packet, errno=%d (%s)", errno, SAFE_STRERROR(errno));
      server_connection_lost();
      break;
    }

    if (result == PACKET_RECV_SECURITY_VIOLATION) {
      log_error("SECURITY: Server violated encryption policy");
      log_error("SECURITY: This is a critical security violation - exiting immediately");
      exit(1); // Exit immediately on security violation
    }

    // Extract packet details from envelope
    packet_type_t type = envelope.type;
    void *data = envelope.data;
    size_t len = envelope.len;

    bool should_disconnect = false;

    switch (type) {
    case PACKET_TYPE_ASCII_FRAME:
      handle_ascii_frame_packet(data, len);
      break;

    case PACKET_TYPE_AUDIO:
      handle_audio_packet(data, len);
      break;

    case PACKET_TYPE_AUDIO_BATCH:
      handle_audio_batch_packet(data, len);
      break;

    case PACKET_TYPE_AUDIO_OPUS:
      handle_audio_opus_packet(data, len);
      break;

    case PACKET_TYPE_AUDIO_OPUS_BATCH:
      handle_audio_opus_batch_packet(data, len);
      break;

    case PACKET_TYPE_PING:
      // Respond with PONG
      if (threaded_send_pong_packet() < 0) {
        log_error("Failed to send PONG response");
      }
      break;

    case PACKET_TYPE_PONG:
      // Server acknowledged our PING - no action needed
      break;

    case PACKET_TYPE_CLEAR_CONSOLE:
      // Server requested console clear
      display_full_reset();
      log_info("Console cleared by server");
      break;

    case PACKET_TYPE_SERVER_STATE:
      handle_server_state_packet(data, len);
      break;

    case PACKET_TYPE_ERROR_MESSAGE:
      should_disconnect = handle_error_message_packet(data, len);
      break;

    case PACKET_TYPE_REMOTE_LOG:
      handle_remote_log_packet(data, len);
      break;

    // Session rekeying packets
    case PACKET_TYPE_CRYPTO_REKEY_REQUEST: {
      // Process the server's rekey request
      asciichat_error_t crypto_result = crypto_client_process_rekey_request(data, len);
      if (crypto_result != ASCIICHAT_OK) {
        log_error("Failed to process REKEY_REQUEST: %d", crypto_result);
        break;
      }

      // Send REKEY_RESPONSE
      crypto_result = crypto_client_send_rekey_response();
      if (crypto_result != ASCIICHAT_OK) {
        log_error("Failed to send REKEY_RESPONSE: %d", crypto_result);
      }
      break;
    }

    case PACKET_TYPE_CRYPTO_REKEY_RESPONSE: {
      // Process server's response
      asciichat_error_t crypto_result = crypto_client_process_rekey_response(data, len);
      if (crypto_result != ASCIICHAT_OK) {
        log_error("Failed to process REKEY_RESPONSE: %d", crypto_result);
        break;
      }

      // Send REKEY_COMPLETE
      crypto_result = crypto_client_send_rekey_complete();
      if (crypto_result != ASCIICHAT_OK) {
        log_error("Failed to send REKEY_COMPLETE: %d", crypto_result);
      }
      break;
    }

    default:
      log_warn("Unknown packet type: %d", type);
      break;
    }

    // Clean up packet buffer using the allocated_buffer pointer, not the data pointer
    // The data pointer is offset into the buffer, but we need to free the actual allocated buffer
    if (envelope.allocated_buffer && envelope.allocated_size > 0) {
      buffer_pool_free(envelope.allocated_buffer, envelope.allocated_size);
    }

    if (should_disconnect) {
      log_info("Terminating data reception thread due to server error packet");
      break;
    }
  }

#ifdef DEBUG_THREADS
  log_debug("Data reception thread stopped");
#endif

  atomic_store(&g_data_thread_exited, true);
  return NULL;
}

/* ============================================================================
 * Public Interface Functions
 * ============================================================================ */

/**
 * Start protocol connection handling
 *
 * Initializes protocol state and starts the data reception thread.
 * Must be called after successful server connection establishment.
 *
 * @return 0 on success, negative on error
 *
 * @ingroup client_protocol
 */
int protocol_start_connection() {
  // Reset protocol state for new connection
  g_server_state_initialized = false;
  g_last_active_count = 0;
  g_should_clear_before_next_frame = false;

  // Reset display state for new connection
  display_reset_for_new_connection();

  // Start data reception thread
  atomic_store(&g_data_thread_exited, false);
  if (ascii_thread_create(&g_data_thread, data_reception_thread_func, NULL) != 0) {
    log_error("Failed to create data reception thread");
    return -1;
  }

  // Start webcam capture thread
  log_info("Starting webcam capture thread...");
  if (capture_start_thread() != 0) {
    log_error("Failed to start webcam capture thread");
    return -1;
  }
  log_info("Webcam capture thread started successfully");

  // Start audio capture thread if audio is enabled
  log_info("Starting audio capture thread...");
  if (audio_start_thread() != 0) {
    log_error("Failed to start audio capture thread");
    return -1;
  }
  log_info("Audio capture thread started successfully (or skipped if audio disabled)");

  // Start keepalive/ping thread to prevent server timeout
  log_info("Starting keepalive/ping thread...");
  if (keepalive_start_thread() != 0) {
    log_error("Failed to start keepalive/ping thread");
    return -1;
  }
  log_info("Keepalive/ping thread started successfully");

  g_data_thread_created = true;
  return 0;
}

/**
 * Stop protocol connection handling
 *
 * Gracefully shuts down the data reception thread and cleans up
 * protocol state. Safe to call multiple times.
 *
 * @ingroup client_protocol
 */
void protocol_stop_connection() {
  if (!g_data_thread_created) {
    return;
  }

  // Don't call signal_exit() here - that's for global shutdown only!
  // We just want to stop threads for this connection, not exit the entire client

  // Shutdown the socket to interrupt any blocking recv() in data thread
  server_connection_shutdown();

  // Stop keepalive/ping thread - it checks connection status and will exit
  keepalive_stop_thread();

  // Stop webcam capture thread
  capture_stop_thread();

  // Wait for thread to exit gracefully with timeout
  int wait_count = 0;
  while (wait_count < 20 && !atomic_load(&g_data_thread_exited)) {
    platform_sleep_usec(100000); // 100ms
    wait_count++;
  }

  if (!atomic_load(&g_data_thread_exited)) {
    log_warn("Data thread not responding after 2 seconds - forcing join with timeout");
  }

  // Join the thread with timeout to prevent hanging
  void *thread_retval = NULL;
  int join_result = ascii_thread_join_timeout(&g_data_thread, &thread_retval, 5000); // 5 second timeout

  if (join_result == -2) {
    log_error("Data thread join timed out - thread may be stuck, forcing termination");
    // Force close the thread handle to prevent resource leak
#ifdef _WIN32
    if (g_data_thread) {
      CloseHandle(g_data_thread);
      g_data_thread = NULL;
    }
#else
    // On POSIX, threads clean up automatically after join
    g_data_thread = 0;
#endif
  } else if (join_result != 0) {
    log_error("Failed to join data thread, result=%d", join_result);
    // Still force close the handle to prevent leak
#ifdef _WIN32
    if (g_data_thread) {
      CloseHandle(g_data_thread);
      g_data_thread = NULL;
    }
#else
    // On POSIX, threads clean up automatically after join
    g_data_thread = 0;
#endif
  }

  g_data_thread_created = false;

#ifdef DEBUG_THREADS
  log_info("Data reception thread stopped and joined");
#endif
}

/**
 * Check if connection has been lost
 *
 * @return true if protocol detected connection loss, false otherwise
 *
 * @ingroup client_protocol
 */
bool protocol_connection_lost() {
  return atomic_load(&g_data_thread_exited) || server_connection_is_lost();
}<|MERGE_RESOLUTION|>--- conflicted
+++ resolved
@@ -356,68 +356,12 @@
   const char *frame_data_ptr = (const char *)data + sizeof(ascii_frame_packet_t);
   size_t frame_data_len = len - sizeof(ascii_frame_packet_t);
 
-<<<<<<< HEAD
   // Decode frame data (handles both compressed and uncompressed)
   bool is_compressed = (header.flags & FRAME_FLAG_IS_COMPRESSED) && header.compressed_size > 0;
   char *frame_data = decode_frame_data(frame_data_ptr, frame_data_len, is_compressed, header.original_size,
                                         header.compressed_size);
   if (!frame_data) {
     return;  // Error already logged by decode_frame_data
-=======
-  char *frame_data = NULL;
-
-  // Handle compression if needed
-  if (header.flags & FRAME_FLAG_IS_COMPRESSED && header.compressed_size > 0) {
-    // Compressed frame - decompress it
-    if (frame_data_len != header.compressed_size) {
-      SET_ERRNO(ERROR_NETWORK_SIZE, "Compressed frame size mismatch: expected %u, got %zu", header.compressed_size,
-                frame_data_len);
-      return;
-    }
-
-    // Validate size before allocation to prevent excessive memory usage
-    if (header.original_size > 100 * 1024 * 1024) {
-      SET_ERRNO(ERROR_NETWORK_SIZE, "Frame size exceeds maximum: %u", header.original_size);
-      return;
-    }
-
-    frame_data = SAFE_MALLOC(header.original_size + 1, char *);
-
-    // Decompress using compression API
-    int result = decompress_data(frame_data_ptr, frame_data_len, frame_data, header.original_size);
-
-    if (result != 0) {
-      SET_ERRNO(ERROR_COMPRESSION, "Decompression failed for expected size %u", header.original_size);
-      SAFE_FREE(frame_data);
-      return;
-    }
-
-    frame_data[header.original_size] = '\0';
-#ifdef COMPRESSION_DEBUG
-    log_debug("Decompressed frame: %zu -> %u bytes", frame_data_len, header.original_size);
-#endif
-  } else {
-    // Uncompressed frame
-    if (frame_data_len != header.original_size) {
-      log_error("Uncompressed frame size mismatch: expected %u, got %zu", header.original_size, frame_data_len);
-      return;
-    }
-
-    // Validate size before allocation to prevent excessive memory usage
-    if (header.original_size > 100 * 1024 * 1024) {
-      SET_ERRNO(ERROR_NETWORK_SIZE, "Frame size exceeds maximum: %u", header.original_size);
-      return;
-    }
-
-    // Ensure we don't have buffer overflow - use the actual header size for allocation
-    size_t alloc_size = header.original_size + 1;
-    frame_data = SAFE_MALLOC(alloc_size, char *);
-
-    // Only copy the actual amount of data we received
-    size_t copy_size = (frame_data_len > header.original_size) ? header.original_size : frame_data_len;
-    memcpy(frame_data, frame_data_ptr, copy_size);
-    frame_data[header.original_size] = '\0';
->>>>>>> 05cb7357
   }
 
   // Verify checksum
