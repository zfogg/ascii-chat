--- conflicted
+++ resolved
@@ -890,11 +890,7 @@
     return -1;
   }
 
-<<<<<<< HEAD
-  // Write header (network byte order for cross-platform compatibility)
-=======
   // Write header in network byte order
->>>>>>> a747a5ca
   uint8_t *buf = (uint8_t *)packet_data;
   uint32_t sr = htonl((uint32_t)sample_rate);
   uint32_t fd = htonl((uint32_t)frame_duration);
