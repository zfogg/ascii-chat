#!/usr/bin/make -f

# =============================================================================
# Configuration
# =============================================================================

# Compilers
CC  := clang

# Package dependencies
PKG_CONFIG_LIBS := zlib portaudio-2.0

# Directories
BIN_DIR   := bin
BUILD_DIR := build
SRC_DIR   := src
LIB_DIR   := lib

override CFLAGS += -I$(LIB_DIR) -I$(SRC_DIR)

# =============================================================================
# Compiler Flags
# =============================================================================

CSTD := c23

# Base flags
override CFLAGS += -Wall -Wextra

# Enable GNU extensions for POSIX functions (e.g. usleep) when compiling with strict C standards
override CFLAGS += -D_GNU_SOURCE

# Get package-specific flags
override CFLAGS  += $(shell pkg-config --cflags $(PKG_CONFIG_LIBS))
override LDFLAGS += $(shell pkg-config --libs --static $(PKG_CONFIG_LIBS))

# Platform-specific LDFLAGS for webcam library
ifeq ($(shell uname),Darwin)
    # macOS: Add AVFoundation and CoreMedia frameworks
    override LDFLAGS += -framework Foundation -framework AVFoundation -framework CoreMedia -framework CoreVideo
else ifeq ($(shell uname),Linux)
    # Linux: No additional frameworks needed for V4L2
endif

override LDFLAGS += -lm -lpthread

# Avoid leading space from '+=' when LDFLAGS is initially empty
override LDFLAGS += $(ARCH_FLAGS)

# Deduplicate common libs to avoid linker warnings (e.g., duplicate -lm)
override LDFLAGS := $(strip $(filter-out -lm,$(LDFLAGS)) -lm)

# NOTE: set CFLAGS+=-std= ~after~ setting OBJCFLAGS
override OBJCFLAGS += $(CFLAGS)
override CFLAGS += -std=$(CSTD)

# Allow external tools (e.g., scan-build) to inject additional flags without
# fighting our override-based layout. Use EXTRA_CFLAGS for safe augmentation.
EXTRA_CFLAGS ?=
override CFLAGS += $(EXTRA_CFLAGS)

# Only embed Info.plist on macOS
ifeq ($(shell uname),Darwin)
    INFO_PLIST_FLAGS := -sectcreate __TEXT __info_plist Info.plist
else
    INFO_PLIST_FLAGS :=
endif

# =============================================================================
# Hardware Acceleration Detection and Flags
# =============================================================================
# Detect CPU/OS for reasonable defaults (build-host only)
UNAME_M := $(shell uname -m)
UNAME_S := $(shell uname -s)

# macOS specifics: detect Apple Silicon and Rosetta
ifeq ($(UNAME_S),Darwin)
  IS_APPLE_SILICON := $(shell sysctl -n hw.optional.arm64 2>/dev/null || echo 0)
  IS_ROSETTA       := $(shell sysctl -n sysctl.proc_translated 2>/dev/null || echo 0)
endif

# Force arm64 when building natively on Apple Silicon (not under Rosetta)
ifeq ($(UNAME_S),Darwin)
  ifeq ($(IS_APPLE_SILICON),1)
    ifneq ($(IS_ROSETTA),1)
      ARCH_FLAGS := -arch arm64
      $(info Forcing arm64 build on Apple Silicon)
    endif
  endif
endif

# =============================================================================
# SIMD Configuration
# =============================================================================
# User override controls
SIMD_MODE ?= auto

# Multiple checks for SIMD mode detection
ENABLE_SIMD_SSE2 =
ENABLE_SIMD_SSSE3 =
ENABLE_SIMD_AVX2 =
ENABLE_SIMD_NEON =

# Check for user-specified SIMD mode
ifeq ($(SIMD_MODE),sse2)
  ENABLE_SIMD_SSE2 = yes
endif
ifeq ($(SIMD_MODE),ssse3)
  ENABLE_SIMD_SSSE3 = yes
endif
ifeq ($(SIMD_MODE),avx2)
  ENABLE_SIMD_AVX2 = yes
endif
ifeq ($(SIMD_MODE),neon)
  ENABLE_SIMD_NEON = yes
endif

# Auto-detect SIMD capabilities
ifeq ($(SIMD_MODE),auto)
  # Apple Silicon detection
  ifeq ($(UNAME_S),Darwin)
    ifeq ($(IS_APPLE_SILICON),1)
      ENABLE_SIMD_NEON = yes
    else ifeq ($(IS_ROSETTA),1)
      ENABLE_SIMD_SSSE3 = yes
    else
      ENABLE_SIMD_SSSE3 = yes
    endif
  endif
  
  # Linux ARM64 detection
  ifneq (,$(filter aarch64 arm64,$(UNAME_M)))
    ENABLE_SIMD_NEON = yes
  endif
  
  # x86_64 feature detection
  ifeq ($(UNAME_M),x86_64)
    HAS_AVX2 := $(shell grep -q avx2 /proc/cpuinfo 2>/dev/null && echo 1 || echo 0)
    HAS_SSSE3 := $(shell grep -q ssse3 /proc/cpuinfo 2>/dev/null && echo 1 || echo 0)
    HAS_SSE2 := $(shell grep -q sse2 /proc/cpuinfo 2>/dev/null && echo 1 || echo 0)
    
    ifeq ($(HAS_AVX2),1)
      ENABLE_SIMD_AVX2 = yes
    else ifeq ($(HAS_SSSE3),1)
      ENABLE_SIMD_SSSE3 = yes
    else ifeq ($(HAS_SSE2),1)
      ENABLE_SIMD_SSE2 = yes
    endif
  endif
endif

ifneq ($(or $(ENABLE_SIMD_AVX2),$(ENABLE_SIMD_SSSE3),$(ENABLE_SIMD_SSE2),$(ENABLE_SIMD_NEON)),)
  SIMD_CFLAGS := -DSIMD_SUPPORT
endif

# Apply SIMD flags based on detection
ifdef ENABLE_SIMD_SSE2
  $(info Using SSE2 baseline (x86_64))
  SIMD_CFLAGS += -DSIMD_SUPPORT_SSE2 -msse2
endif
ifdef ENABLE_SIMD_SSSE3
  $(info Using SSSE3 with 32-pixel processing (x86_64))
  SIMD_CFLAGS += -DSIMD_SUPPORT_SSSE3 -mssse3
endif
ifdef ENABLE_SIMD_AVX2
  $(info Using AVX2 + SSSE3 + SSE2 (best x86_64 performance))
  SIMD_CFLAGS += -DSIMD_SUPPORT_AVX2 -mavx2
endif
ifdef ENABLE_SIMD_NEON
  $(info Using ARM NEON (Apple Silicon/ARM64))
  SIMD_CFLAGS += -DSIMD_SUPPORT_NEON
endif

# =============================================================================
# CRC32 Hardware Acceleration Configuration
# =============================================================================
CRC32_HW ?= auto

# Multiple checks for CRC32 hardware detection
ENABLE_CRC32_HW =

# User override
ifeq ($(CRC32_HW),on)
  ENABLE_CRC32_HW = yes
endif

# Auto-detect CRC32 capabilities
ifeq ($(CRC32_HW),auto)
  # Apple Silicon always has CRC32
  ifeq ($(UNAME_S),Darwin)
    ifeq ($(IS_APPLE_SILICON),1)
      ENABLE_CRC32_HW = yes
    else
      ENABLE_CRC32_HW = yes  # Intel Mac
    endif
  endif
  
  # Linux ARM64 detection
  ifneq (,$(filter aarch64 arm64,$(UNAME_M)))
    ENABLE_CRC32_HW = yes
  endif
  
  # x86_64 SSE4.2 detection (includes CRC32)
  ifeq ($(UNAME_M),x86_64)
    HAS_SSE42 := $(shell grep -q sse4_2 /proc/cpuinfo 2>/dev/null && echo 1 || echo 0)
    ifeq ($(HAS_SSE42),1)
      ENABLE_CRC32_HW = yes
    endif
  endif
  
  # Rosetta detection
  ifeq ($(UNAME_S),Darwin)
    ifeq ($(IS_ROSETTA),1)
      HAS_SSE42 := $(shell grep -q sse4_2 /proc/cpuinfo 2>/dev/null && echo 1 || echo 0)
      ifeq ($(HAS_SSE42),1)
        ENABLE_CRC32_HW = yes
      endif
    endif
  endif
endif

# Apply CRC32 flags based on detection
ifdef ENABLE_CRC32_HW
  CRC32_CFLAGS := -DHAVE_CRC32_HW
  
  # Add architecture-specific flags
  ifeq ($(UNAME_S),Darwin)
    ifeq ($(IS_APPLE_SILICON),1)
      $(info Enabling ARM CRC32 hardware acceleration (Apple Silicon))
    else
      $(info Enabling Intel CRC32 hardware acceleration (SSE4.2))
      CRC32_CFLAGS += -msse4.2
    endif
  else ifneq (,$(filter aarch64 arm64,$(UNAME_M)))
    $(info Enabling ARM CRC32 hardware acceleration (Linux ARM64))
  else ifeq ($(UNAME_M),x86_64)
    $(info Enabling Intel CRC32 hardware acceleration (SSE4.2))
    CRC32_CFLAGS += -msse4.2
  endif
else
  $(info CRC32 hardware acceleration disabled)
  CRC32_CFLAGS :=
endif

<<<<<<< HEAD
# =============================================================================
# AES Hardware Acceleration Configuration
# =============================================================================
AES_HW ?= auto

# Multiple checks for AES hardware detection
ENABLE_AES_HW =

# User override
ifeq ($(AES_HW),on)
  ENABLE_AES_HW = yes
endif

# Auto-detect AES capabilities
ifeq ($(AES_HW),auto)
  # Apple Silicon always has AES
  ifeq ($(UNAME_S),Darwin)
    ifeq ($(IS_APPLE_SILICON),1)
      ENABLE_AES_HW = yes
    else
      # Intel/AMD Mac - check for AES-NI support
      HAS_AES := $(shell sysctl -n machdep.cpu.features 2>/dev/null | grep -i aes >/dev/null && echo 1 || echo 0)
      ifeq ($(HAS_AES),1)
        ENABLE_AES_HW = yes
      endif
    endif
  endif
  
  # Linux ARM64 detection (more robust)
  ifneq (,$(filter aarch64 arm64,$(UNAME_M)))
    # Check for ARM Crypto Extensions in /proc/cpuinfo
    HAS_ARM_AES := $(shell grep -q aes /proc/cpuinfo 2>/dev/null && echo 1 || echo 0)
    ifeq ($(HAS_ARM_AES),1)
      ENABLE_AES_HW = yes
    else
      # Fallback: assume modern ARM64 systems have AES
      ENABLE_AES_HW = yes
    endif
  endif
  
  # x86_64 AES-NI detection (Intel + AMD)
  ifeq ($(UNAME_M),x86_64)
    HAS_AES := $(shell grep -q aes /proc/cpuinfo 2>/dev/null && echo 1 || echo 0)
    ifeq ($(HAS_AES),1)
      ENABLE_AES_HW = yes
      # Detect processor vendor for enhanced info
      CPU_VENDOR := $(shell grep -m1 'vendor_id' /proc/cpuinfo 2>/dev/null | cut -d: -f2 | tr -d ' ' || echo unknown)
    endif
  endif
  
  # AMD-specific x86_64 detection (additional check)
  ifeq ($(UNAME_M),x86_64)
    HAS_AMD_AES := $(shell grep -q AuthenticAMD /proc/cpuinfo 2>/dev/null && grep -q aes /proc/cpuinfo 2>/dev/null && echo 1 || echo 0)
    ifeq ($(HAS_AMD_AES),1)
      ENABLE_AES_HW = yes
    endif
  endif
  
  # Other x86 variants (i686, i386 with AES)
  ifneq (,$(filter i%86,$(UNAME_M)))
    HAS_X86_AES := $(shell grep -q aes /proc/cpuinfo 2>/dev/null && echo 1 || echo 0)
    ifeq ($(HAS_X86_AES),1)
      ENABLE_AES_HW = yes
    endif
  endif
  
  # PowerPC with crypto extensions (POWER8+)
  ifneq (,$(filter ppc64% powerpc64%,$(UNAME_M)))
    HAS_PPC_AES := $(shell grep -q aes /proc/cpuinfo 2>/dev/null && echo 1 || echo 0)
    ifeq ($(HAS_PPC_AES),1)
      ENABLE_AES_HW = yes
    endif
  endif
  
  # RISC-V with crypto extensions (future-proofing)
  ifneq (,$(filter riscv64,$(UNAME_M)))
    HAS_RISCV_AES := $(shell grep -q aes /proc/cpuinfo 2>/dev/null && echo 1 || echo 0)
    ifeq ($(HAS_RISCV_AES),1)
      ENABLE_AES_HW = yes
    endif
  endif
  
  # Rosetta detection (Intel/AMD under ARM macOS)
  ifeq ($(UNAME_S),Darwin)
    ifeq ($(IS_ROSETTA),1)
      HAS_AES := $(shell sysctl -n machdep.cpu.features 2>/dev/null | grep -i aes >/dev/null && echo 1 || echo 0)
      ifeq ($(HAS_AES),1)
        ENABLE_AES_HW = yes
      endif
    endif
  endif
endif

# Apply AES flags based on detection
ifdef ENABLE_AES_HW
  AES_CFLAGS := -DHAVE_AES_HW
  
  # Add architecture-specific flags and messaging
  ifeq ($(UNAME_S),Darwin)
    ifeq ($(IS_APPLE_SILICON),1)
      $(info Enabling ARM AES hardware acceleration (Apple Silicon))
    else
      $(info Enabling AES-NI hardware acceleration (Intel/AMD Mac))
      AES_CFLAGS += -maes
    endif
  else ifneq (,$(filter aarch64 arm64,$(UNAME_M)))
    $(info Enabling ARM Crypto Extensions AES acceleration (ARM64 Linux))
  else ifeq ($(UNAME_M),x86_64)
    # Enhanced messaging based on CPU vendor
    ifeq ($(CPU_VENDOR),AuthenticAMD)
      $(info Enabling AES-NI hardware acceleration (AMD x86_64))
    else ifeq ($(CPU_VENDOR),GenuineIntel)
      $(info Enabling AES-NI hardware acceleration (Intel x86_64))
    else
      $(info Enabling AES-NI hardware acceleration (x86_64))
    endif
    AES_CFLAGS += -maes
  else ifneq (,$(filter i%86,$(UNAME_M)))
    $(info Enabling AES-NI hardware acceleration (32-bit x86))
    AES_CFLAGS += -maes
  else ifneq (,$(filter ppc64% powerpc64%,$(UNAME_M)))
    $(info Enabling PowerPC AES hardware acceleration (POWER8+))
    # PowerPC might need specific flags in the future
  else ifneq (,$(filter riscv64,$(UNAME_M)))
    $(info Enabling RISC-V AES hardware acceleration (experimental))
    # RISC-V might need specific flags in the future
  else
    $(info Enabling AES hardware acceleration (generic))
  endif
=======
# Map the effective mode to compiler flags (single table)
ifneq (,$(filter $(SIMD_MODE_AUTO),off))
  $(info Building without SIMD (scalar))
else ifneq (,$(filter $(SIMD_MODE_AUTO),sse2))
  $(info Using SSE2 baseline)
  SIMD_CFLAGS := -DSIMD_SUPPORT -DSIMD_SUPPORT_SSE2 -msse2
else ifneq (,$(filter $(SIMD_MODE_AUTO),ssse3))
  $(info Using SSSE3 with 32-pixel processing)
  SIMD_CFLAGS := -DSIMD_SUPPORT -DSIMD_SUPPORT_SSE2 -DSIMD_SUPPORT_SSSE3 -msse2 -mssse3
else ifneq (,$(filter $(SIMD_MODE_AUTO),avx2))
  $(info Using AVX2 + SSSE3 + SSE2 (best x86_64 performance))
  SIMD_CFLAGS := -DSIMD_SUPPORT -DSIMD_SUPPORT_SSE2 -DSIMD_SUPPORT_SSSE3 -DSIMD_SUPPORT_AVX2 -msse2 -mssse3 -mavx2
else ifneq (,$(filter $(SIMD_MODE_AUTO),neon))
  $(info Using ARM NEON + CRC32 hardware acceleration)
  SIMD_CFLAGS := -DSIMD_SUPPORT -DSIMD_SUPPORT_NEON -DHAVE_CRC32_HW
else ifneq (,$(filter $(SIMD_MODE_AUTO),native))
  $(info Using -march=native (build-host only))
  SIMD_CFLAGS := -DSIMD_SUPPORT -march=native
>>>>>>> 2854e08e
else
  $(info AES hardware acceleration disabled)
  AES_CFLAGS :=
endif

# =============================================================================
# Combine All Hardware Acceleration Flags
# =============================================================================
HW_ACCEL_CFLAGS := $(SIMD_CFLAGS) $(CRC32_CFLAGS) $(AES_CFLAGS)

override CFLAGS += $(ARCH_FLAGS) $(HW_ACCEL_CFLAGS)
# NOTE: OBJCFLAGS already inherits CFLAGS at line 54, so no need to add HW_ACCEL_CFLAGS again

# =============================================================================
# CPU-aware Optimization Flags
# =============================================================================

# CPU-aware optimization flags for all platforms
ifeq ($(UNAME_S),Darwin)
    # macOS: avoid -mcpu when targeting x86_64 (Rosetta); use generic flags on Apple Silicon
    ifeq ($(IS_ROSETTA),1)
        CPU_OPT_FLAGS := -O3 -march=native
        $(info Using Rosetta (x86_64) optimizations: $(CPU_OPT_FLAGS))
    else ifeq ($(IS_APPLE_SILICON),1)
        CPU_OPT_FLAGS := -O3 -mcpu=native -ffast-math
        $(info Using Apple Silicon optimizations: $(CPU_OPT_FLAGS))
    else
        CPU_OPT_FLAGS := -O3 -march=native
        $(info Using Intel Mac optimizations: $(CPU_OPT_FLAGS))
    endif
else ifeq ($(UNAME_S),Linux)
    # Linux: CPU-specific optimizations
    ifeq ($(UNAME_M),aarch64)
        CPU_OPT_FLAGS := -O3 -mcpu=native
        $(info Using Linux ARM64 optimizations: $(CPU_OPT_FLAGS))
    else
        CPU_OPT_FLAGS := -O3 -march=native 
        $(info Using Linux x86_64 optimizations: $(CPU_OPT_FLAGS))
    endif
else
    # Other platforms: Generic -O3
    CPU_OPT_FLAGS := -O3
    $(info Using generic optimizations: $(CPU_OPT_FLAGS))
endif

# Compose per-config flags cleanly (no filter-out hacks)
DEBUG_FLAGS    := -g -O0 -DDEBUG -DDEBUG_MEMORY
RELEASE_FLAGS  := $(CPU_OPT_FLAGS) -DNDEBUG -funroll-loops -fno-exceptions -fno-rtti
SANITIZE_FLAGS := -fsanitize=address

# =============================================================================
# File Discovery
# =============================================================================

# Targets (executables)
TARGETS := $(addprefix $(BIN_DIR)/, server client)

# Source code files
C_FILES := $(wildcard $(SRC_DIR)/*.c) $(wildcard $(LIB_DIR)/*.c)
M_FILES := $(wildcard $(SRC_DIR)/*.m) $(wildcard $(LIB_DIR)/*.m)

# Header files
C_HEADERS := $(wildcard $(SRC_DIR)/*.h) $(wildcard $(LIB_DIR)/*.h)

SOURCES := $(C_FILES) $(M_FILES) $(C_HEADERS)

# Object files (binaries)
OBJS_C := $(patsubst $(SRC_DIR)/%.c, $(BUILD_DIR)/src/%.o, $(filter $(SRC_DIR)/%.c, $(C_FILES))) \
          $(patsubst $(LIB_DIR)/%.c, $(BUILD_DIR)/lib/%.o, $(filter $(LIB_DIR)/%.c, $(C_FILES)))
OBJS_M := $(patsubst $(SRC_DIR)/%.m, $(BUILD_DIR)/src/%.o, $(filter $(SRC_DIR)/%.m, $(M_FILES))) \
          $(patsubst $(LIB_DIR)/%.m, $(BUILD_DIR)/lib/%.o, $(filter $(LIB_DIR)/%.m, $(M_FILES)))

# All object files for server and client
OBJS := $(OBJS_C) $(OBJS_M)

# Non-target object files (files without main methods)
OBJS_NON_TARGET := $(filter-out $(BUILD_DIR)/src/server.o $(BUILD_DIR)/src/client.o, $(OBJS))

# =============================================================================
# Build Rules
# =============================================================================

# Main targets
default: $(TARGETS)
all: default

# Debug build
debug: override CFLAGS += $(DEBUG_FLAGS)
debug: $(TARGETS)

# Release build
release: override CFLAGS += $(RELEASE_FLAGS)
release: $(TARGETS)

# Memory sanitizer build (inherits debug flags)
sanitize: override CFLAGS += $(DEBUG_FLAGS) $(SANITIZE_FLAGS)
sanitize: override LDFLAGS   +=                $(SANITIZE_FLAGS)
sanitize: $(TARGETS)

# Build executables
$(BIN_DIR)/server: $(BUILD_DIR)/src/server.o $(OBJS_NON_TARGET)
	@echo "Linking $@..."
	$(CC) -o $@ $^ $(LDFLAGS)
	@echo "Built $@ successfully!"

$(BIN_DIR)/client: $(BUILD_DIR)/src/client.o $(OBJS_NON_TARGET)
	@echo "Linking $@..."
	$(CC) -o $@ $^ $(LDFLAGS) $(INFO_PLIST_FLAGS)
	@echo "Built $@ successfully!"

# Compile C source files from src/
$(BUILD_DIR)/src/%.o: $(SRC_DIR)/%.c $(C_HEADERS) | $(BUILD_DIR)/src
	@echo "Compiling $<..."
	$(CC) -o $@ $(CFLAGS) -c $< 

# Compile C source files from lib/
$(BUILD_DIR)/lib/%.o: $(LIB_DIR)/%.c $(C_HEADERS) | $(BUILD_DIR)/lib
	@echo "Compiling $<..."
	$(CC) -o $@ $(CFLAGS) -c $< 

# Compile Objective-C source files from lib/
$(BUILD_DIR)/lib/%.o: $(LIB_DIR)/%.m $(C_HEADERS) | $(BUILD_DIR)/lib
	@echo "Compiling $<..."
	$(CC) -o $@ $(OBJCFLAGS) -c $<

# For CI
c-objs: $(OBJS_C)
	@echo "C object files:"
	@echo $(OBJS_C)
	@echo "C object files count: $(words $(OBJS_C))"
	@echo "C object files size: $(shell du -sh $(OBJS_C) | cut -f1)"
	@echo "C object files count: $(words $(OBJS_C))"

# =============================================================================
# Utility Targets
# =============================================================================

# Clean build artifacts
clean:
	@echo "Cleaning build artifacts..."
	@if [ -d "$(BUILD_DIR)" ]; then \
		find $(BUILD_DIR) -mindepth 1 -type f -not -iname '.gitkeep' -delete; \
		echo "  - Removed build files"; \
	fi
	@if [ -d "$(BIN_DIR)" ]; then \
		find $(BIN_DIR) -mindepth 1 -type f -not -iname '.gitkeep' -delete; \
		echo "  - Removed binaries"; \
	fi
	@echo "Clean complete!"

# Show help information
help:
	@echo "Available targets:"
	@echo "  all/default     - Build all targets with default flags"
	@echo "  debug           - Build with debug symbols and no optimization"
	@echo "  release         - Build with optimizations enabled"
	@echo "  format          - Format source code using clang-format"
	@echo "  format-check    - Check code formatting without modifying files"
	@echo "  clang-tidy      - Run clang-tidy on sources"
	@echo "  analyze         - Run static analysis (clang --analyze, cppcheck)"
	@echo "  cloc            - Count lines of code"
	@echo "  todo            - Build the ./todo subproject"
	@echo "  todo-clean      - Clean the ./todo subproject"
	@echo "  clean           - Remove build artifacts"
	@echo "  help            - Show this help message"
	@echo ""
	@echo "Configuration:"
	@echo "  CC=$(CC)"
	@echo "  PKG_CONFIG_LIBS=$(PKG_CONFIG_LIBS)"
	@echo "  CFLAGS=$(CFLAGS)"
	@echo "  LDFLAGS=$(LDFLAGS)"

# =============================================================================
# Code Formatting
# =============================================================================

# Format source code
format:
	@echo "Formatting source code..."
	@find $(SRC_DIR) $(LIB_DIR) -name "*.c" -o -name "*.h" | \
    xargs clang-format --Werror -i; \
	echo "Code formatting complete!"

# Check code formatting
format-check:
	@echo "Checking code formatting..."
	find $(SRC_DIR) $(LIB_DIR) -name "*.c" -o -name "*.h" | \
    xargs clang-format --dry-run --Werror

# Run bear to generate a compile_commands.json file
compile_commands.json: Makefile
	@echo "Running bear to generate compile_commands.json..."
	@make clean && bear -- make debug todo
	@echo "Bear complete!"

# Run clang-tidy to check code style
clang-tidy: compile_commands.json
	@echo "Running clang-tidy with compile_commands.json..."
	clang-tidy -p . -header-filter='.*' $(C_FILES) $(M_FILES) -- $(CFLAGS)

analyze:
	@echo "Running clang static analysis (C sources)..."
	clang --analyze $(CFLAGS) $(C_FILES)
	@echo "Running clang static analysis (Objective-C sources)..."
	clang --analyze $(OBJCFLAGS) $(M_FILES)
	@echo "Running cppcheck..."
	cppcheck --enable=all --inline-suppr \
		-I$(LIB_DIR) -I$(SRC_DIR) $(shell pkg-config --cflags-only-I $(PKG_CONFIG_LIBS)) \
		--suppress=missingIncludeSystem \
		$(C_FILES) $(C_HEADERS)

scan-build: c-objs
	@echo "Running scan-build with EXTRA_CFLAGS='-Wformat -Wformat-security -Werror=format-security'..."
	scan-build --status-bugs -analyze-headers make clean
	scan-build --status-bugs -analyze-headers make CSTD="$(CSTD)" EXTRA_CFLAGS="-Wformat -Wformat-security -Werror=format-security" c-objs

cloc:
	cloc --progress=1 --include-lang='C,C/C++ Header,Objective-C' .

# =============================================================================
# Subprojects
# =============================================================================

todo:
	@if [ -f todo/Makefile_simd ]; then \
		$(MAKE) -C todo -f Makefile_simd all; \
	fi
	@if [ -f todo/Makefile_rate_limiter ]; then \
		$(MAKE) -C todo -f Makefile_rate_limiter all; \
	fi

todo-clean:
	@if [ -f todo/Makefile_simd ]; then \
		$(MAKE) -C todo -f Makefile_simd clean || true; \
	fi
	@if [ -f todo/Makefile_rate_limiter ]; then \
		$(MAKE) -C todo -f Makefile_rate_limiter clean || true; \
	fi

# =============================================================================
# Extra Makefile stuff
# =============================================================================

.DEFAULT_GOAL := debug

.PRECIOUS: $(OBJS_NON_TARGET)

.PHONY: all clean default help debug sanitize release c-objs format format-check bear clang-tidy analyze scan-build cloc todo todo-clean<|MERGE_RESOLUTION|>--- conflicted
+++ resolved
@@ -242,7 +242,6 @@
   CRC32_CFLAGS :=
 endif
 
-<<<<<<< HEAD
 # =============================================================================
 # AES Hardware Acceleration Configuration
 # =============================================================================
@@ -372,26 +371,7 @@
   else
     $(info Enabling AES hardware acceleration (generic))
   endif
-=======
-# Map the effective mode to compiler flags (single table)
-ifneq (,$(filter $(SIMD_MODE_AUTO),off))
-  $(info Building without SIMD (scalar))
-else ifneq (,$(filter $(SIMD_MODE_AUTO),sse2))
-  $(info Using SSE2 baseline)
-  SIMD_CFLAGS := -DSIMD_SUPPORT -DSIMD_SUPPORT_SSE2 -msse2
-else ifneq (,$(filter $(SIMD_MODE_AUTO),ssse3))
-  $(info Using SSSE3 with 32-pixel processing)
-  SIMD_CFLAGS := -DSIMD_SUPPORT -DSIMD_SUPPORT_SSE2 -DSIMD_SUPPORT_SSSE3 -msse2 -mssse3
-else ifneq (,$(filter $(SIMD_MODE_AUTO),avx2))
-  $(info Using AVX2 + SSSE3 + SSE2 (best x86_64 performance))
-  SIMD_CFLAGS := -DSIMD_SUPPORT -DSIMD_SUPPORT_SSE2 -DSIMD_SUPPORT_SSSE3 -DSIMD_SUPPORT_AVX2 -msse2 -mssse3 -mavx2
-else ifneq (,$(filter $(SIMD_MODE_AUTO),neon))
-  $(info Using ARM NEON + CRC32 hardware acceleration)
-  SIMD_CFLAGS := -DSIMD_SUPPORT -DSIMD_SUPPORT_NEON -DHAVE_CRC32_HW
-else ifneq (,$(filter $(SIMD_MODE_AUTO),native))
-  $(info Using -march=native (build-host only))
-  SIMD_CFLAGS := -DSIMD_SUPPORT -march=native
->>>>>>> 2854e08e
+
 else
   $(info AES hardware acceleration disabled)
   AES_CFLAGS :=
