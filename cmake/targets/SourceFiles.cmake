--- conflicted
+++ resolved
@@ -32,11 +32,8 @@
     lib/util/aspect_ratio.c
     lib/util/time.c
     lib/util/levenshtein.c
-<<<<<<< HEAD
     lib/util/image_size.c
-=======
     lib/util/audio.c
->>>>>>> e56e8b6e
     lib/fps.c
 )
 
